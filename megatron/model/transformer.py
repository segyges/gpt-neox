# Copyright (c) 2021 EleutherAI
# This file is based on code by the authors denoted below and has been modified from its original version.
#
# Copyright (c) 2020, NVIDIA CORPORATION.  All rights reserved.
#
# Licensed under the Apache License, Version 2.0 (the "License");
# you may not use this file except in compliance with the License.
# You may obtain a copy of the License at
#
#     http://www.apache.org/licenses/LICENSE-2.0
#
# Unless required by applicable law or agreed to in writing, software
# distributed under the License is distributed on an "AS IS" BASIS,
# WITHOUT WARRANTIES OR CONDITIONS OF ANY KIND, either express or implied.
# See the License for the specific language governing permissions and
# limitations under the License.

"""Transformer."""

import math
import torch
import torch.nn.functional as F
import torch.nn as nn

from .norms import get_norm
from megatron import mpu
from megatron.model.fused_softmax import FusedScaleMaskSoftmax
from megatron.model.activations import get_activation
from megatron.model.utils import exists, get_fusion_type
from megatron.model.positional_embeddings import (
    RotaryEmbedding,
    apply_rotary_pos_emb,
    apply_rotary_pos_emb_torch,
    AliBi,
)
from megatron.model.fused_bias_dropout import (
    get_bias_dropout_add,
    bias_dropout_add_fused_train,
    bias_dropout_add_fused_inference,
)
from megatron.model.utils import configure_sparse_attention

# flags required to enable jit fusion kernels
torch._C._jit_set_profiling_mode(False)
torch._C._jit_set_profiling_executor(False)
torch._C._jit_override_can_fuse_on_cpu(True)
torch._C._jit_override_can_fuse_on_gpu(True)

""" We use the following notation throughout this file:
     h: hidden size
     n: number of attention heads
     p: number of model parallel partitions
     np: n/p
     hp: h/p
     hn: h/n
     b: batch size
     s: sequence length
     l: number of layers
    Transformer takes input of size [s, b, h] and returns a
    tensor of the same size. We use the following arguments:
        hyperparameters: transformer hyperparameters
        attention_mask_func: a function that takes `unmasked-attention-scores`
            with size [b, np, s, s] and an `attention-mask` and will apply
            the masking. The function should return a masked score of the
            same size [b, np, s, s].
               masked-attention-scores = attention_mask_func(
                                     unmasked-attention-scores, attention-mask)
"""


class ParallelMLP(nn.Module):
    """MLP.

    MLP will take the input with h hidden state, project it to 4*h
    hidden dimension, perform nonlinear transformation, and project the
    state back into h hidden dimension. At the end, dropout is also
    applied.
    """

    def __init__(
        self, neox_args, init_method, output_layer_init_method, parallel_output=False
    ):
        super().__init__()

        self.activation_func = get_activation(neox_args)
        self.activation_type = neox_args.activation
        self.bias_gelu_fusion = neox_args.bias_gelu_fusion

        # auto scale so geglu has equal parameters
        ff_mult = int(4 * 2 / 3) if self.activation_type == "geglu" else 4
        ff_dim = (
            int(ff_mult * neox_args.hidden_size) * 2
            if self.activation_type == "geglu"
            else ff_mult * neox_args.hidden_size
        )
        self.dense_h_to_4h = mpu.ColumnParallelLinear(
            neox_args=neox_args,
            input_size=neox_args.hidden_size,
            output_size=ff_dim,
            gather_output=False,
            init_method=init_method,
            skip_bias_add=True,
        )
        ff_dim_in = ff_dim // 2 if self.activation_type == "geglu" else ff_dim
        # Project back to h.
        self.dense_4h_to_h = mpu.RowParallelLinear(
            neox_args=neox_args,
            input_size=ff_dim_in,
            output_size=neox_args.hidden_size,
            input_is_parallel=True,
            init_method=output_layer_init_method,
            skip_bias_add=True,
            parallel_output=parallel_output,
        )

    def forward(self, hidden_states):

        # [s, b, 4hp]
        intermediate_parallel, bias_parallel = self.dense_h_to_4h(hidden_states)

        if (
            self.activation_type == "gelu" and self.bias_gelu_fusion
        ) or self.activation_type == "geglu":
            intermediate_parallel = self.activation_func(
                intermediate_parallel, bias_parallel
            )
        else:
            intermediate_parallel = self.activation_func(
                intermediate_parallel + bias_parallel
            )

        # [s, b, h]
        output, output_bias = self.dense_4h_to_h(intermediate_parallel)
        return output, output_bias


class ParallelLinear(nn.Module):
    """
    A Parallel Linear Layer transforming the transformer outputs from hidden_size -> vocab_size
    """

    def __init__(
        self,
        neox_args,
        parallel_output=True,
        init_method=nn.init.xavier_normal_,
        is_last_layer=False,
    ):
        super().__init__()
        parallelism = neox_args.output_layer_parallelism
        if parallelism == "column":
            self.final_linear = mpu.ColumnParallelLinear(
                neox_args=neox_args,
                input_size=neox_args.hidden_size,
                output_size=neox_args.padded_vocab_size,
                bias=False,
                init_method=init_method,
                gather_output=not parallel_output,
                skip_bias_add=False,
                mup_rescale_parameters=is_last_layer,  # rescale params only called if neox_args.use_mup = True, despite it not being included here
            )
        else:
            self.final_linear = mpu.RowParallelLinear(
                neox_args=neox_args,
                input_size=neox_args.hidden_size,
                output_size=neox_args.padded_vocab_size,
                bias=False,
                input_is_parallel=False,
                init_method=init_method,
                parallel_output=parallel_output,
                skip_bias_add=False,
                mup_rescale_parameters=is_last_layer,  # only called if neox_args.use_mup = True, despite it not being included here
            )

    def forward(self, hidden_states):
        return self.final_linear(hidden_states)


class ParallelSelfAttention(nn.Module):
    """Parallel self-attention layer abstract class.

    Self-attention layer takes input with size [b, s, h]
    and returns output of the same size.
    """

    def __init__(
        self,
        neox_args,
        attention_mask_func,
        init_method,
        output_layer_init_method,
        layer_number,
        rpe=None,
        rotary=False,
        use_cache=False,
        parallel_output=False,
    ):
        super().__init__()

        self.fp16 = neox_args.precision == "fp16"
        self.bf16 = neox_args.precision == "bfloat16"
        self.attention_mask_func = attention_mask_func
        self.apply_query_key_layer_scaling = neox_args.apply_query_key_layer_scaling
        self.use_cache = use_cache
        self.attention_softmax_in_fp32 = neox_args.attention_softmax_in_fp32
        if self.apply_query_key_layer_scaling:
            self.attention_softmax_in_fp32 = True
        self.layer_number = layer_number
        # Per attention head and per partition values.
        world_size = mpu.get_model_parallel_world_size()
        self.hidden_size_per_partition = mpu.divide(neox_args.hidden_size, world_size)
        self.hidden_size_per_attention_head = mpu.divide(
            neox_args.hidden_size, neox_args.num_attention_heads
        )
        self.num_attention_heads_per_partition = mpu.divide(
            neox_args.num_attention_heads, world_size
        )
        self.pos_emb = neox_args.pos_emb

        # Strided linear layer.
        self.query_key_value = mpu.ColumnParallelLinear(
            neox_args=neox_args,
            input_size=neox_args.hidden_size,
            output_size=3 * neox_args.hidden_size,
            gather_output=False,
            init_method=init_method,
        )

        coeff = None
        self.norm_factor = math.sqrt(self.hidden_size_per_attention_head)
        if self.apply_query_key_layer_scaling:
            coeff = max(1, self.layer_number)
            self.norm_factor *= coeff

        if neox_args.use_mup:
            self.norm_factor = self.hidden_size_per_attention_head

        self.rpe = rpe

        if self.pos_emb == "alibi":
            self.alibi_embed = AliBi(
                neox_args.num_attention_heads,
                neox_args.model_parallel_size,
                mpu.get_model_parallel_rank(),
            )

        # TODO: this arg shouldn't need to be passed in - get from neox_args
        if rotary:
            if neox_args.rotary_pct == 1:
                self.rotary_ndims = None
            else:
                assert neox_args.rotary_pct < 1
                self.rotary_ndims = int(
                    self.hidden_size_per_attention_head * neox_args.rotary_pct
                )
            dim = (
                self.rotary_ndims
                if self.rotary_ndims is not None
                else self.hidden_size_per_attention_head
            )
            self.rotary_emb = RotaryEmbedding(
                dim, base=neox_args.rotary_emb_base, precision=neox_args.params_dtype
            )
        else:
            self.rotary_emb = None

        self.attention_type = neox_args.attention_config[layer_number]
        self.use_flash_attention = self.attention_type == "flash"
        self.sparse = self.attention_type not in ("global", "flash")
        if self.sparse:
            self.sparse_attn = configure_sparse_attention(
                neox_args,
                self.attention_type,
                self.num_attention_heads_per_partition,
                mpu=mpu,
            )
        else:
            if self.use_flash_attention:
                from megatron.model.flash_attention import (
                    flash_attn_unpadded_qkvpacked_func_cuda,
<<<<<<< HEAD
                    flash_attn_unpadded_qkvpacked_func_triton,
                    flash_attn_unpadded_kvpacked_func,
                )

                self.flash_attn_unpadded_kvpacked_func = (
                    flash_attn_unpadded_kvpacked_func
                )
                self.flash_attn_unpadded_qkvpacked_func = (
                    flash_attn_unpadded_qkvpacked_func_cuda
=======
                    flash_attn_unpadded_kvpacked_func_cuda,
                    flash_attn_unpadded_unpacked_func_triton,
>>>>>>> ee999453
                )

                if self.pos_emb == "alibi":
                    self.flash_attention_function = (
                        flash_attn_unpadded_unpacked_func_triton
                    )
                else:
                    if self.training:
                        self.flash_attention_function = (
                            flash_attn_unpadded_qkvpacked_func_cuda
                        )
                    else:
                        self.flash_attention_function = (
                            flash_attn_unpadded_kvpacked_func_cuda
                        )
            else:
                self.scale_mask_softmax = FusedScaleMaskSoftmax(
                    input_in_fp16=self.fp16,
                    input_in_bf16=self.bf16,
                    fusion_type=get_fusion_type(neox_args),
                    mask_func=self.attention_mask_func,
                    softmax_in_fp32=self.attention_softmax_in_fp32,
                    scale=coeff,
                )

            # Dropout. Note that for a single iteration, this layer will generate
            # different outputs on different number of parallel partitions but
            # on average it should not be partition dependent.
            self.dropout_p = neox_args.attention_dropout
            self.attention_dropout = nn.Dropout(self.dropout_p)

        # Output.
        self.dense = mpu.RowParallelLinear(
            neox_args=neox_args,
            input_size=neox_args.hidden_size,
            output_size=neox_args.hidden_size,
            input_is_parallel=True,
            init_method=output_layer_init_method,
            skip_bias_add=True,
            parallel_output=parallel_output,
        )

    def attention(
        self, query_layer, key_layer, value_layer, layer_past, attention_mask
    ):
        # ===================================
        # Raw attention scores. [b, np, s, s]
        # ===================================

        # [b, np, sq, sk]
        output_size = (
            query_layer.size(1),
            query_layer.size(2),
            query_layer.size(0),
            key_layer.size(0),
        )

        # [sq, b, np, hn] -> [sq, b * np, hn]
        query_layer = query_layer.view(
            output_size[2], output_size[0] * output_size[1], -1
        )
        key_layer = key_layer.view(output_size[3], output_size[0] * output_size[1], -1)

        # preallocating result tensor: [b * np, sq, sk]
        matmul_result = torch.empty(
            output_size[0] * output_size[1],
            output_size[2],
            output_size[3],
            dtype=query_layer.dtype,
            device=torch.cuda.current_device(),
        )

        # Raw attention scores. [b * np, sq, sk]
        matmul_result = torch.baddbmm(
            matmul_result,
            query_layer.transpose(0, 1),  # [b * np, sq, hn]
            key_layer.transpose(0, 1).transpose(1, 2),  # [b * np, hn, sk]
            beta=0.0,
            alpha=(1.0 / self.norm_factor),
        )

        # change view to [b, np, sq, sk]
        attention_scores = matmul_result.view(*output_size)

        # ==================================================
        # Update attention mask for inference. [b, np, sq, sk]
        # ==================================================

        if self.use_cache:
            with torch.no_grad():
                attention_mask = attention_mask[
                    ..., : attention_scores.size(3), : attention_scores.size(3)
                ]

        # ===========================
        # Attention probs and dropout
        # ===========================

        if exists(self.rpe):
            rpe = self.rpe(query_layer.size(0), key_layer.size(0))
            attention_scores += rpe  # [1, np, sq, sk]

        if self.pos_emb == "alibi":
            attention_scores = self.alibi_embed(attention_scores)

        # attention scores and attention mask [b, np, sq, sk]
        attention_probs = self.scale_mask_softmax(attention_scores, attention_mask)

        # This is actually dropping out entire tokens to attend to, which might
        # seem a bit unusual, but is taken from the original Transformer paper.
        with mpu.get_cuda_rng_tracker().fork():
            attention_probs = self.attention_dropout(attention_probs)

        # =========================
        # Context layer. [sq, b, hp]
        # =========================

        # value_layer -> context layer.
        # [sk, b, np, hn] --> [b, np, sq, hn]

        # context layer shape: [b, np, sq, hn]
        output_size = (
            value_layer.size(1),
            value_layer.size(2),
            query_layer.size(0),
            value_layer.size(3),
        )

        # change view [sk, b * np, hn]
        value_layer = value_layer.view(
            value_layer.size(0), output_size[0] * output_size[1], -1
        )

        # change view [b * np, sq, sk]
        attention_probs = attention_probs.view(
            output_size[0] * output_size[1], output_size[2], -1
        )

        # matmul: [b * np, sq, hn]
        context_layer = torch.bmm(attention_probs, value_layer.transpose(0, 1))

        # change view [b, np, sq, hn]
        context_layer = context_layer.view(*output_size)
        return context_layer

    def flash_attention(self, query_layer, key_layer, value_layer, layer_past):
        # [b, np, sq, sk]
        output_size = (
            query_layer.size(1),
            query_layer.size(2),
            query_layer.size(0),
            key_layer.size(0),
        )

<<<<<<< HEAD
        # [sk, b, np, hn] -> [b, sk, np, hn] -> [b * sk, 1, np, hn]
        key_layer = key_layer.transpose(0, 1).reshape(
            output_size[0] * output_size[3], 1, output_size[1], -1
        )
        value_layer = value_layer.transpose(0, 1).reshape(
            output_size[0] * output_size[3], 1, output_size[1], -1
        )

        batch_size = output_size[0]
        max_seqlen_q = output_size[2]
        max_seqlen_k = output_size[3]

        cu_seqlens_q = torch.arange(
            0,
            (batch_size + 1) * max_seqlen_q,
            step=max_seqlen_q,
            dtype=torch.int32,
            device=query_layer.device,
        )

        cu_seqlens_k = torch.arange(
            0,
            (batch_size + 1) * max_seqlen_k,
            step=max_seqlen_k,
            dtype=torch.int32,
            device=key_layer.device,
        )

        if layer_past is None:

            # [sq, b, np, hn] -> [b * sq, 1, np, hn]
            query_layer.transpose(0, 1).reshape(
                output_size[0] * output_size[2], 1, output_size[1], -1
            )

            # Combined q/k/v into [b * s, 3, np, hn].
            qkv = torch.concat([query_layer, key_layer, value_layer], dim=1)

            output = self.flash_attn_unpadded_qkvpacked_func(
                qkv,
                cu_seqlens_q,
                max_seqlen_q,
                self.dropout_p if self.training else 0.0,
                softmax_scale=None,
                causal=True,
            )

        else:

            # [sq, b, np, hn] -> [b * sq, np, hn]
            query_layer = query_layer.transpose(0, 1).reshape(
                output_size[0] * output_size[2], output_size[1], -1
            )

            # Combined k/v into [b * sk, 2, np, hn].
            kv = torch.concat([key_layer, value_layer], dim=1)

            output = self.flash_attn_unpadded_kvpacked_func(
                query_layer,
                kv,
                cu_seqlens_q,
                cu_seqlens_k,
                max_seqlen_q,
                max_seqlen_k,
                self.dropout_p if self.training else 0.0,
                softmax_scale=None,
                causal=True,
            )

        # [b * sq, np, hn] -> [b, sq, np, hn]
        matmul_result = output.view(
            output_size[0], output_size[2], output.shape[1], output.shape[2]
        )
        # [b, sq, np, hn] -> [b, np, sq, hn]
        matmul_result = matmul_result.transpose(1, 2)
=======
        if self.pos_emb != "alibi":

            # [sk, b, np, hn] -> [b, sk, np, hn] -> [b * sk, 1, np, hn]
            key_layer = key_layer.transpose(0, 1).reshape(
                output_size[0] * output_size[3], 1, output_size[1], -1
            )
            value_layer = value_layer.transpose(0, 1).reshape(
                output_size[0] * output_size[3], 1, output_size[1], -1
            )

            batch_size = output_size[0]
            max_seqlen_q = output_size[2]
            max_seqlen_k = output_size[3]

            cu_seqlens_q = torch.arange(
                0,
                (batch_size + 1) * max_seqlen_q,
                step=max_seqlen_q,
                dtype=torch.int32,
                device=query_layer.device,
            )

            cu_seqlens_k = torch.arange(
                0,
                (batch_size + 1) * max_seqlen_k,
                step=max_seqlen_k,
                dtype=torch.int32,
                device=key_layer.device,
            )

            if self.training:

                # [sq, b, np, hn] -> [b * sq, np, hn]
                query_layer = query_layer.transpose(0, 1).reshape(
                    output_size[0] * output_size[2], output_size[1], -1
                )

                # Combined k/v into [b * sk, 2, np, hn].
                kv = torch.concat([key_layer, value_layer], dim=1)

                output = self.flash_attn_unpadded_kvpacked_func(
                    query_layer,
                    kv,
                    cu_seqlens_q,
                    cu_seqlens_k,
                    max_seqlen_q,
                    max_seqlen_k,
                    self.dropout_p if self.training else 0.0,
                    softmax_scale=None,
                    causal=True,
                )

            else:

                # [sq, b, np, hn] -> [b * sq, 1, np, hn]
                query_layer.transpose(0, 1).reshape(
                    output_size[0] * output_size[2], 1, output_size[1], -1
                )

                # Combined q/k/v into [b * s, 3, np, hn].
                qkv = torch.concat([query_layer, key_layer, value_layer], dim=1)

                output = self.flash_attn_unpadded_qkvpacked_func(
                    qkv,
                    cu_seqlens_q,
                    max_seqlen_q,
                    self.dropout_p if self.training else 0.0,
                    softmax_scale=None,
                    causal=True,
                )

            # [b * sq, np, hn] -> [b, sq, np, hn]
            matmul_result = output.view(
                output_size[0], output_size[2], output.shape[1], output.shape[2]
            )
            # [b, sq, np, hn] -> [b, np, sq, hn]
            matmul_result = matmul_result.transpose(1, 2)

        else:
            # [sq, b, np, hn] -> [b, sq, np, hn]
            sq = query_layer.size(0)
            b = query_layer.size(1)
            sk = key_layer.size(0)

            query_layer = query_layer.transpose(0, 1)
            key_layer = key_layer.transpose(0, 1)
            value_layer = value_layer.transpose(0, 1)

            bias = self.alibi_embed.bias(sq, sk, query_layer.device, query_layer.dtype)
            bias = bias.unsqueeze(0).tile((b, 1, 1, 1))

            matmul_result = self.flash_attention_function(
                query_layer, key_layer, value_layer, bias=bias, causal=True
            )
            matmul_result = matmul_result.transpose(1, 2)
>>>>>>> ee999453

        return matmul_result

    def sparse_attention(self, query_layer, key_layer, value_layer, attention_mask):
        # TODO: sparse attn dropout?
        # TODO: pad to block size
        # shape of q/k/v is [sq, b, np, hn] and needs to be transposed to [b, np, sq, hn]
        query_layer, key_layer, value_layer = map(
            lambda t: t.permute(1, 2, 0, 3).contiguous(),
            (query_layer, key_layer, value_layer),
        )
        # output shape [b, np(heads), sq, hn]
        attn_mask = attention_mask.to(query_layer.dtype) * -10000
        if exists(self.rpe):
            rpe = self.rpe(query_layer.size(0), key_layer.size(0))
        else:
            rpe = None
        return self.sparse_attn(
            query_layer, key_layer, value_layer, attn_mask=attn_mask, rpe=rpe
        )

    def forward(self, hidden_states, attention_mask, layer_past=None):

        # hidden_states: [sq, b, h]

        # =====================
        # Query, Key, and Value
        # =====================

        # Attention heads [sq, b, h] --> [sq, b, (np * 3 * hn)]
        mixed_x_layer, _ = self.query_key_value(hidden_states)

        # [sq, b, (np * 3 * hn)] --> [sq, b, np, 3 * hn]
        new_tensor_shape = mixed_x_layer.size()[:-1] + (
            self.num_attention_heads_per_partition,
            3 * self.hidden_size_per_attention_head,
        )
        mixed_x_layer = mixed_x_layer.view(*new_tensor_shape)

        # [sq, b, np, 3 * hn] --> 3 [sq, b, np, hn]
        (query_layer, key_layer, value_layer) = mpu.split_tensor_along_last_dim(
            mixed_x_layer, 3
        )

        if exists(self.rotary_emb):
            if exists(self.rotary_ndims):
                # partial rotary
                query_rot, query_pass = (
                    query_layer[..., : self.rotary_ndims],
                    query_layer[..., self.rotary_ndims :],
                )
                key_rot, key_pass = (
                    key_layer[..., : self.rotary_ndims],
                    key_layer[..., self.rotary_ndims :],
                )
            else:
                # full rotary
                query_rot, key_rot = query_layer, key_layer
            apply_rotary_fn = (
                apply_rotary_pos_emb_torch if self.bf16 else apply_rotary_pos_emb
            )

            seq_len = key_layer.shape[0]
            offset = 0
            if exists(layer_past) and layer_past.numel() > 0:
                offset = layer_past[0].shape[0]
                seq_len += offset
            cos, sin = self.rotary_emb(value_layer, seq_len=seq_len)
            query_layer, key_layer = apply_rotary_fn(
                query_rot, key_rot, cos, sin, offset=offset
            )

            if exists(self.rotary_ndims):
                query_layer = torch.cat((query_layer, query_pass), dim=-1)
                key_layer = torch.cat((key_layer, key_pass), dim=-1)

        # ==================================
        # Cache key and value for inference
        # ==================================

        if exists(layer_past) and layer_past.numel() > 0:
            past_key, past_value = layer_past
            key_layer = torch.cat((past_key.type_as(key_layer), key_layer), dim=0)
            value_layer = torch.cat(
                (past_value.type_as(value_layer), value_layer), dim=0
            )

        if self.use_cache:
            present = torch.stack((key_layer, value_layer))

        if self.use_flash_attention:
            context_layer = self.flash_attention(
                query_layer, key_layer, value_layer, layer_past
            )
        elif not self.sparse:
            context_layer = self.attention(
                query_layer, key_layer, value_layer, layer_past, attention_mask
            )
        else:
            context_layer = self.sparse_attention(
                query_layer, key_layer, value_layer, attention_mask
            )

        # [b, np, sq, hn] --> [sq, b, np, hn]
        context_layer = context_layer.permute(2, 0, 1, 3).contiguous()

        # [sq, b, np, hn] --> [sq, b, hp]
        new_context_layer_shape = context_layer.size()[:-2] + (
            self.hidden_size_per_partition,
        )
        context_layer = context_layer.view(*new_context_layer_shape)

        # =================
        # Output. [sq, b, h]
        # =================

        output, bias = self.dense(context_layer)

        if self.use_cache:
            output = [output, present]

        return output, bias


class ParallelTransformerLayer(nn.Module):
    """A single transformer layer.

    Transformer layer takes input with size [b, s, h] and returns an
    output of the same size.
    """

    def __init__(
        self,
        neox_args,
        attention_mask_func,
        init_method,
        output_layer_init_method,
        layer_number,
        rpe=None,
        rotary=False,
        use_cache=False,
    ):

        super().__init__()
        self.layer_number = layer_number

        norm, eps = get_norm(neox_args)

        # Layernorm on the input data.
        self.input_layernorm = norm(neox_args.hidden_size, eps=eps)
        self.use_cache = use_cache

        self.hidden_dropout = neox_args.hidden_dropout
        self.bias_dropout_fusion = neox_args.bias_dropout_fusion
        self.gpt_j_residual = neox_args.gpt_j_residual
        self.gpt_j_tied = neox_args.gpt_j_tied

        if self.gpt_j_residual:
            self.reduce = mpu.mappings.reduce_from_model_parallel_region

        # Self attention.
        self.attention = ParallelSelfAttention(
            neox_args=neox_args,
            attention_mask_func=attention_mask_func,
            init_method=init_method,
            output_layer_init_method=output_layer_init_method,
            layer_number=layer_number,
            rpe=rpe,
            use_cache=self.use_cache,
            rotary=rotary,
            parallel_output=self.gpt_j_residual,
        )

        # Layernorm on the output of the attention layer.
        # If GPT-J residuals are used, this is surpurfulous but leaving it in
        # leads to cleaner code
        self.post_attention_layernorm = norm(neox_args.hidden_size, eps=eps)

        # MLP
        self.mlp = ParallelMLP(
            neox_args=neox_args,
            init_method=init_method,
            output_layer_init_method=output_layer_init_method,
            parallel_output=self.gpt_j_residual,
        )

        self.layer_past = None  # used to cache k/v pairs in inference

    def _get_bias_dropout(self):
        if self.bias_dropout_fusion:
            fn = (
                bias_dropout_add_fused_train
                if self.training
                else bias_dropout_add_fused_inference
            )
        else:
            fn = get_bias_dropout_add(self.training)
        return fn

    def forward(self, x, attention_mask, layer_past=None):
        layer_past = layer_past if layer_past is not None else self.layer_past
        bias_dropout_fn = self._get_bias_dropout()
        # x: [b, s, h]
        if self.gpt_j_residual:
            # pseudocode:
            # x = x + attn(ln(x)) + mlp(ln(x))
            # this means we can avoid doing the allreduce in the attn / mlp outputs
            # to save communication time (we can do a single allreduce after we add mlp / attn outputs).
            # due to a bug, the two layernorms are not tied in GPT-NeoX-20B. This is non-desirable, but
            # we preserve the functionality for backwards compatibility

            residual = x
            # applies the correct normalization depending on if the norms are tied
            if self.gpt_j_tied:
                x = self.input_layernorm(x)
                x1, x2 = x, x
            else:
                x1, x2 = self.input_layernorm(x), self.post_attention_layernorm(x)

            # attention operator
            attention_output, attention_bias = self.attention(
                x1, attention_mask, layer_past=layer_past
            )
            if self.use_cache:
                attention_output, presents = attention_output
                self.layer_past = presents

            with torch.enable_grad():
                attention_output = bias_dropout_fn(
                    attention_output,
                    bias=attention_bias.expand_as(attention_output),
                    residual=None,
                    prob=self.hidden_dropout,
                )

            # mlp operator
            mlp_output, mlp_bias = self.mlp(x2)
            with torch.enable_grad():
                output = bias_dropout_fn(
                    mlp_output,
                    bias=mlp_bias.expand_as(mlp_output),
                    residual=attention_output,
                    prob=self.hidden_dropout,
                )

            # output = (x + attn(ln(x)) + mlp(ln(x))
            output = residual + self.reduce(output)
        else:
            # pseudocode:
            # x = x + attn(ln1(x))
            # x = x + mlp(ln2(x))

            residual = x

            # x = x + attn(ln1(x))
            attention_output, attention_bias = self.attention(
                self.input_layernorm(x), attention_mask, layer_past=layer_past
            )
            if self.use_cache:
                attention_output, presents = attention_output
                self.layer_past = presents
            with torch.enable_grad():
                attention_output = bias_dropout_fn(
                    attention_output,
                    bias=attention_bias.expand_as(residual),
                    residual=residual,
                    prob=self.hidden_dropout,
                )

            # output = x + mlp(ln2(x))
            mlp_output, mlp_bias = self.mlp(
                self.post_attention_layernorm(attention_output)
            )
            with torch.enable_grad():
                output = bias_dropout_fn(
                    mlp_output,
                    bias=mlp_bias.expand_as(attention_output),
                    residual=attention_output,
                    prob=self.hidden_dropout,
                )

        return output


class ParallelTransformerLayerPipe(ParallelTransformerLayer):
    """Extends ParallelTransformerLayer to forward attention_mask through the pipeline."""

    def forward(self, args):
        assert (
            len(args) == 2
        ), "ParallelTransformerLayerPipe expects 2 arguments - hidden_states and attention_mask"
        hidden_states, attention_mask = args
        # we are returning just [hidden_states, mask]
        return super().forward(hidden_states, attention_mask), attention_mask


class ParallelLinearPipe(ParallelLinear):
    """Another helper class to pass presents through to the output when doing inference with a Pipe Parallel model"""

    def forward(self, args):
        assert isinstance(
            args, torch.Tensor
        ), "ParallelLinearPipe expects a single argument - hidden_states"
        hidden_state = args
        logits, bias = super().forward(hidden_state)
        return logits


class NormPipe(nn.Module):
    """Just a helper class to pass presents through to the output when doing inference with a Pipe Parallel model"""

    def __init__(self, norm_class, hidden_size, eps):
        super().__init__()
        self.norm = norm_class(hidden_size, eps=eps)

    def forward(self, args):
        assert not isinstance(
            args, tuple
        ), "NormPipe should only receive a single tensor as input"
        return self.norm(args)


def parallel_lm_logits(input_, word_embeddings_weight, parallel_output, bias=None):
    """LM logits using word embedding weights."""
    # Parallel logits.
    input_parallel = mpu.copy_to_model_parallel_region(input_)

    # Matrix multiply.
    if bias is None:
        logits_parallel = F.linear(input_parallel, word_embeddings_weight)
    else:
        logits_parallel = F.linear(input_parallel, word_embeddings_weight, bias)

    # Gather if needed.
    if parallel_output:
        return logits_parallel

    return mpu.gather_from_model_parallel_region(logits_parallel)<|MERGE_RESOLUTION|>--- conflicted
+++ resolved
@@ -278,20 +278,8 @@
             if self.use_flash_attention:
                 from megatron.model.flash_attention import (
                     flash_attn_unpadded_qkvpacked_func_cuda,
-<<<<<<< HEAD
-                    flash_attn_unpadded_qkvpacked_func_triton,
-                    flash_attn_unpadded_kvpacked_func,
-                )
-
-                self.flash_attn_unpadded_kvpacked_func = (
-                    flash_attn_unpadded_kvpacked_func
-                )
-                self.flash_attn_unpadded_qkvpacked_func = (
-                    flash_attn_unpadded_qkvpacked_func_cuda
-=======
                     flash_attn_unpadded_kvpacked_func_cuda,
                     flash_attn_unpadded_unpacked_func_triton,
->>>>>>> ee999453
                 )
 
                 if self.pos_emb == "alibi":
@@ -437,7 +425,7 @@
         context_layer = context_layer.view(*output_size)
         return context_layer
 
-    def flash_attention(self, query_layer, key_layer, value_layer, layer_past):
+    def flash_attention(self, query_layer, key_layer, value_layer):
         # [b, np, sq, sk]
         output_size = (
             query_layer.size(1),
@@ -446,83 +434,6 @@
             key_layer.size(0),
         )
 
-<<<<<<< HEAD
-        # [sk, b, np, hn] -> [b, sk, np, hn] -> [b * sk, 1, np, hn]
-        key_layer = key_layer.transpose(0, 1).reshape(
-            output_size[0] * output_size[3], 1, output_size[1], -1
-        )
-        value_layer = value_layer.transpose(0, 1).reshape(
-            output_size[0] * output_size[3], 1, output_size[1], -1
-        )
-
-        batch_size = output_size[0]
-        max_seqlen_q = output_size[2]
-        max_seqlen_k = output_size[3]
-
-        cu_seqlens_q = torch.arange(
-            0,
-            (batch_size + 1) * max_seqlen_q,
-            step=max_seqlen_q,
-            dtype=torch.int32,
-            device=query_layer.device,
-        )
-
-        cu_seqlens_k = torch.arange(
-            0,
-            (batch_size + 1) * max_seqlen_k,
-            step=max_seqlen_k,
-            dtype=torch.int32,
-            device=key_layer.device,
-        )
-
-        if layer_past is None:
-
-            # [sq, b, np, hn] -> [b * sq, 1, np, hn]
-            query_layer.transpose(0, 1).reshape(
-                output_size[0] * output_size[2], 1, output_size[1], -1
-            )
-
-            # Combined q/k/v into [b * s, 3, np, hn].
-            qkv = torch.concat([query_layer, key_layer, value_layer], dim=1)
-
-            output = self.flash_attn_unpadded_qkvpacked_func(
-                qkv,
-                cu_seqlens_q,
-                max_seqlen_q,
-                self.dropout_p if self.training else 0.0,
-                softmax_scale=None,
-                causal=True,
-            )
-
-        else:
-
-            # [sq, b, np, hn] -> [b * sq, np, hn]
-            query_layer = query_layer.transpose(0, 1).reshape(
-                output_size[0] * output_size[2], output_size[1], -1
-            )
-
-            # Combined k/v into [b * sk, 2, np, hn].
-            kv = torch.concat([key_layer, value_layer], dim=1)
-
-            output = self.flash_attn_unpadded_kvpacked_func(
-                query_layer,
-                kv,
-                cu_seqlens_q,
-                cu_seqlens_k,
-                max_seqlen_q,
-                max_seqlen_k,
-                self.dropout_p if self.training else 0.0,
-                softmax_scale=None,
-                causal=True,
-            )
-
-        # [b * sq, np, hn] -> [b, sq, np, hn]
-        matmul_result = output.view(
-            output_size[0], output_size[2], output.shape[1], output.shape[2]
-        )
-        # [b, sq, np, hn] -> [b, np, sq, hn]
-        matmul_result = matmul_result.transpose(1, 2)
-=======
         if self.pos_emb != "alibi":
 
             # [sk, b, np, hn] -> [b, sk, np, hn] -> [b * sk, 1, np, hn]
@@ -618,7 +529,6 @@
                 query_layer, key_layer, value_layer, bias=bias, causal=True
             )
             matmul_result = matmul_result.transpose(1, 2)
->>>>>>> ee999453
 
         return matmul_result
 
@@ -710,9 +620,7 @@
             present = torch.stack((key_layer, value_layer))
 
         if self.use_flash_attention:
-            context_layer = self.flash_attention(
-                query_layer, key_layer, value_layer, layer_past
-            )
+            context_layer = self.flash_attention(query_layer, key_layer, value_layer)
         elif not self.sparse:
             context_layer = self.attention(
                 query_layer, key_layer, value_layer, layer_past, attention_mask
