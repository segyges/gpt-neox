--- conflicted
+++ resolved
@@ -336,11 +336,7 @@
 
     def __init__(self, attention_mask_func, init_method,
                  output_layer_init_method, layer_number, sparse=False,
-<<<<<<< HEAD
-                 rpe=None, get_key_value=False):
-=======
-                 rpe=None, rotary=False):
->>>>>>> 664a8225
+                 rpe=None, rotary=False, get_key_value=False):
         super(ParallelSelfAttention, self).__init__()
         args = get_args()
         self.fp16 = args.fp16
@@ -374,8 +370,7 @@
             self.norm_factor *= coeff
 
         self.rpe = rpe
-<<<<<<< HEAD
-=======
+
         if rotary:
             if args.rotary_pct == 1:
                 self.rotary_ndims = None
@@ -386,8 +381,6 @@
             self.rotary_emb = RotaryEmbedding(dim, base=args.rotary_emb_base)
         else:
             self.rotary_emb = None
-
->>>>>>> 664a8225
         self.sparse = sparse
         if self.sparse:
             sparsity_config = VariableSparsityConfig(
@@ -463,12 +456,8 @@
 
         return mixed_layer
 
-<<<<<<< HEAD
-    def forward(self, hidden_states, attention_mask, rotary_pos_emb=None, layer_past=None):
-=======
-    def forward(self, hidden_states, attention_mask, layer_past=None,
-                get_key_value=False):
->>>>>>> 664a8225
+    def forward(self, hidden_states, attention_mask, layer_past=None):
+
         # hidden_states: [sq, b, h]
 
         # =====================
@@ -689,11 +678,8 @@
     """
 
     def __init__(self, attention_mask_func, init_method,
-<<<<<<< HEAD
-                 output_layer_init_method, layer_number, sparse=False, rpe=None, get_key_value=False):
-=======
-                 output_layer_init_method, layer_number, sparse=False, rpe=None, rotary=False):
->>>>>>> 664a8225
+                 output_layer_init_method, layer_number, sparse=False, rpe=None, rotary=False, get_key_value=False):
+
         args = get_args()
 
         super(ParallelTransformerLayer, self).__init__()
@@ -724,11 +710,9 @@
                                                layer_number,
                                                sparse=sparse,
                                                rpe=rpe,
-<<<<<<< HEAD
                                                get_key_value=self.get_key_value)
-=======
                                                rotary=rotary)
->>>>>>> 664a8225
+          
         self.hidden_dropout = args.hidden_dropout
         self.bias_dropout_fusion = args.bias_dropout_fusion
 
@@ -741,13 +725,7 @@
         self.mlp = ParallelMLP(init_method,
                                output_layer_init_method)
 
-<<<<<<< HEAD
-
-    def forward(self, hidden_states, attention_mask, rotary_pos_emb=None, layer_past=None):
-=======
-    def forward(self, hidden_states, attention_mask, layer_past=None,
-                get_key_value=False):
->>>>>>> 664a8225
+    def forward(self, hidden_states, attention_mask, layer_past=None):
         # hidden_states: [b, s, h]
 
         # Layer norm at the begining of the transformer layer.
@@ -756,13 +734,7 @@
         attention_output, attention_bias = \
             self.attention(layernorm_output,
                            attention_mask,
-<<<<<<< HEAD
-                           rotary_pos_emb=rotary_pos_emb,
                            layer_past=layer_past)
-=======
-                           layer_past=layer_past,
-                           get_key_value=get_key_value)
->>>>>>> 664a8225
 
         if self.get_key_value:
             attention_output, presents = attention_output
@@ -818,21 +790,7 @@
 
         return output
 
-
-<<<<<<< HEAD
-=======
-class ParallelTransformerLayerPipe(ParallelTransformerLayer):
-    """Extends ParallelTransformerLayer to forward attention_mask through the pipeline. """
-
-    def forward(self, args):
-        if len(args) == 2:
-            hidden_states, attention_mask = args
-        else:
-            raise ValueError(f'Incorrect number of args in {self.__class__.__name__}')
-        return super().forward(*args), attention_mask
-
-
->>>>>>> 664a8225
+      
 class ParallelTransformer(MegatronModule):
     """Transformer class."""
 
@@ -874,15 +832,10 @@
                 raise ValueError(f'Sparsity type {sparsity} not recognized')
             return ParallelTransformerLayer(
                 attention_mask_func, init_method,
-<<<<<<< HEAD
                 output_layer_init_method, layer_number, sparse=sparse, 
                 rpe=rpe_emb if args.pos_emb == 'rpe' else None, 
-                get_key_value=get_key_value)
-=======
-                output_layer_init_method, layer_number, sparse=sparse,
-                rpe=rpe_emb if args.pos_emb == 'rpe' else None,
+                get_key_value=get_key_value,
                 rotary=args.pos_emb == 'rotary')
->>>>>>> 664a8225
 
         self.layers = torch.nn.ModuleList(
             [build_layer(i + 1) for i in range(self.num_unique_layers)])
@@ -950,14 +903,8 @@
 
         return hidden_states
 
-<<<<<<< HEAD
-
-    def forward(self, hidden_states, attention_mask, rotary_pos_emb=None, layer_past=None,):
-=======
-    def forward(self, hidden_states, attention_mask, layer_past=None,
-                get_key_value=False):
->>>>>>> 664a8225
-
+
+    def forward(self, hidden_states, attention_mask, layer_past=None,):
         # Checks
         if layer_past is not None and layer_past.numel() > 0:
             assert self.get_key_value, \
@@ -984,14 +931,8 @@
                     past = layer_past[index]
                 hidden_states = layer(hidden_states,
                                       attention_mask,
-                                      layer_past=past,
-<<<<<<< HEAD
-                                      rotary_pos_emb=rotary_pos_emb)
+                                      layer_past=past)
                 if self.get_key_value:
-=======
-                                      get_key_value=get_key_value)
-                if get_key_value:
->>>>>>> 664a8225
                     hidden_states, present = hidden_states
                     if presents.numel() == 0:
                         presents = present.unsqueeze(dim=0)
@@ -1008,8 +949,6 @@
 
         return output
 
-
-<<<<<<< HEAD
 class ParallelTransformerLayerPipe(ParallelTransformerLayer):
     """Extends ParallelTransformerLayer to forward attention_mask through the pipeline. """
 
@@ -1017,7 +956,53 @@
         in_inference = len(args) in [4,5] # length of the args in inference can either be 4 (no rotary pos emb) or 5
         in_train = len(args) in [2,3] # length of the args in training can either be 2 (no rotary pos emb) or 3
         has_rotary_pos_emb = len(args) in [3, 5] # if we're passing around a rotary pos emb, length of args will either be 3 or 5
-=======
+
+        if in_train:
+            hidden_states, attention_mask = args
+            # we are returning just [hidden_states, mask]
+            return super().forward(hidden_states, attention_mask), attention_mask
+        elif in_inference:
+            # we are in inference
+            hidden_states, layer_past, presents, attention_mask = args
+            past = torch.Tensor()
+            if layer_past is not None and layer_past.numel() > 0:
+                past = layer_past[self.layer_number]
+            outputs = super().forward(hidden_states, attention_mask, layer_past=past)
+
+            if self.get_key_value:
+                # outputs = [hidden_states, present]
+                hidden_states, present = outputs
+                if presents.numel() == 0:
+                    presents = present.unsqueeze(dim=0)
+                else:
+                    presents = torch.cat((presents, present.unsqueeze(dim=0)))
+            else:
+                hidden_states = outputs
+            return hidden_states, layer_past, presents, attention_mask
+        else:
+            raise ValueError(f'In layer {self.layer_number} - Incorrect number of arguments ({len(args)}) for {self.__class__.__name__}')
+
+
+class NormPipe(MegatronModule):
+    """Just a helper class to pass presents through to the output when doing inference with a Pipe Parallel model"""
+
+    def __init__(self, norm_class, hidden_size, eps):
+        super().__init__()
+        self.norm = norm_class(hidden_size, eps=eps)
+
+    def forward(self, args):
+        if not isinstance(args, tuple):
+            # in training, args = hidden_state (tensor, so we check if object isn't a tuple and pass through here)
+            hidden_state = args
+            return self.norm(hidden_state)
+        elif len(args) == 2:
+            # in inference, args will be (hidden_state, presents)
+            hidden_state, presents = args
+            hidden_state = self.norm(hidden_state)
+            return hidden_state, presents
+        else:
+            raise ValueError(f'Incorrect number of arguments for {self.__class__.__name__}')
+
 class Embedding(MegatronModule):
     """Language model embeddings.
 
@@ -1060,67 +1045,7 @@
             self.init_method(self.position_embeddings.weight)
         elif self.embedding_type == "sinusoidal":
             self.position_embeddings = SinusoidalPositionalEmbedding(self.hidden_size)
->>>>>>> 664a8225
-
-        if in_train:
-            if has_rotary_pos_emb:
-                hidden_states, rotary_pos_emb, attention_mask = args
-            else:
-                hidden_states, attention_mask = args
-                rotary_pos_emb = None
-            # we are returning just [hidden_states, mask]
-            return super().forward(hidden_states, attention_mask, rotary_pos_emb=rotary_pos_emb), attention_mask
-        elif in_inference:
-            # we are in inference
-            if has_rotary_pos_emb:
-                hidden_states, layer_past, presents, rotary_pos_emb, attention_mask = args
-            else:
-                hidden_states, layer_past, presents, attention_mask = args
-                rotary_pos_emb = None
-            past = torch.Tensor()
-            if layer_past is not None and layer_past.numel() > 0:
-                past = layer_past[self.layer_number]
-
-            outputs = super().forward(hidden_states, attention_mask, rotary_pos_emb=rotary_pos_emb, layer_past=past)
-
-            if self.get_key_value:
-                # outputs = [hidden_states, present]
-                hidden_states, present = outputs
-                if presents.numel() == 0:
-                    presents = present.unsqueeze(dim=0)
-                else:
-                    presents = torch.cat((presents, present.unsqueeze(dim=0)))
-            else:
-                hidden_states = outputs
-            if has_rotary_pos_emb:
-                return hidden_states, layer_past, presents, rotary_pos_emb, attention_mask
-            else:
-                return hidden_states, layer_past, presents, attention_mask
-        else:
-            raise ValueError(f'In layer {self.layer_number} - Incorrect number of arguments ({len(args)}) for {self.__class__.__name__}')
-
-
-class NormPipe(MegatronModule):
-    """Just a helper class to pass presents through to the output when doing inference with a Pipe Parallel model"""
-
-<<<<<<< HEAD
-    def __init__(self, norm_class, hidden_size, eps):
-        super().__init__()
-        self.norm = norm_class(hidden_size, eps=eps)
-
-    def forward(self, args):
-        if not isinstance(args, tuple):
-            # in training, args = hidden_state (tensor, so we check if object isn't a tuple and pass through here)
-            hidden_state = args
-            return self.norm(hidden_state)
-        elif len(args) == 2:
-            # in inference, args will be (hidden_state, presents)
-            hidden_state, presents = args
-            hidden_state = self.norm(hidden_state)
-            return hidden_state, presents
-        else:
-            raise ValueError(f'Incorrect number of arguments for {self.__class__.__name__}')
-=======
+            
     def forward(self, input_ids, position_ids, tokentype_ids=None):
         # Embeddings.
         words_embeddings = self.word_embeddings(input_ids)
@@ -1138,8 +1063,6 @@
         # Dropout.
         embeddings = self.embedding_dropout(embeddings)
         return embeddings
->>>>>>> 664a8225
-
 
 class RowParallelLinearPipe(mpu.RowParallelLinear):
     """Another helper class to pass presents through to the output when doing inference with a Pipe Parallel model"""
@@ -1182,21 +1105,7 @@
             raise ValueError(f'Incorrect number of args passed to {self.__class__.__name__}')
 
         embeddings = super().forward(input_ids, position_ids)
-
-<<<<<<< HEAD
-        # i hate this so much
-        if self.embedding_type == 'rotary':
-            embeddings, rotary_pos_emb = embeddings
-            if in_inference:
-                return embeddings, layer_past, rotary_pos_emb, attention_mask
-            else:
-                return embeddings, rotary_pos_emb, attention_mask
-        else:
-            if in_inference:
-                return embeddings, layer_past, attention_mask
-            else:
-                return embeddings, attention_mask
-=======
-        embeddings = super().forward(input_ids, position_ids, tokentype_ids=tokentype_ids)
-        return embeddings, attention_mask
->>>>>>> 664a8225
+        if in_inference:
+            return embeddings, layer_past, attention_mask
+        else:
+            return embeddings, attention_mask
