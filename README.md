--- conflicted
+++ resolved
@@ -86,16 +86,9 @@
 
 For a more detailed guide to all the features available and how to configure them, see [the configuration README](configs/README.md), and for documentation of every possible argument, see [configs/neox_arguments.md](configs/neox_arguments.md).
 
-<<<<<<< HEAD
 # Configuration
 
 ## Host Setup
-=======
-For more details on each entry point, see the [Training and Finetuning](#training-and-finetuning), [Inference](#inference) and [Evaluation](#evaluation)
-# Configuration
-
-GPT-NeoX parameters are defined in a YAML configuration file which is passed to the deepy.py launcher. We have provided some example .yaml files in [configs](./configs/), including one for GPT-NeoX-20B, and example configuration files for other model sizes.
->>>>>>> e48b0c45
 
 First make sure you are in an environment with Python 3.8 with an appropriate version of PyTorch 1.8 or later installed. **Note:** Some of the libraries that GPT-NeoX depends on have not been updated to be compatible with Python 3.10+. Python 3.9 appears to work, but this codebase has been developed and tested for Python 3.8.
 
