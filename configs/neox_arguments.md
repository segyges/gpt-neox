Arguments for gpt-neox. All of the following can be specified in your .yml config file(s):


## NeoXArgsLRScheduler

LR Scheduler Arguments



- **lr_decay_style**: typing.Literal['constant', 'linear', 'cosine', 'exponential']

    Default = linear

    Learning rate decay function. Choose from 'constant', 'linear', 'cosine', 'exponential'.



- **lr_decay_iters**: int

    Default = None

    Number of iterations to decay learning rate over, If None defaults to --train-iters



- **min_lr**: float

    Default = 0.0

    Minimum value for learning rate. The scheduler clips values below this threshold.



- **warmup**: float

    Default = 0.01

    Percentage of total iterations to warmup on (.01 = 1 percent of all training iters).



- **override_lr_scheduler**: bool

    Default = False

    Reset the values of the scheduler (learning rate,warmup iterations, minimum learning rate, maximum number of iterations, and decay style from input arguments and ignore values from checkpoints. Note that all the above values will be reset.



- **use_checkpoint_lr_scheduler**: bool

    Default = False

    Use checkpoint to set the values of the scheduler (learning rate, warmup iterations, minimum learning rate, maximum number of iterations, and decay style from checkpoint and ignore input arguments.



## NeoXArgsLogging

Logging Arguments



- **use_wandb**: bool

    Default = None

    Flag indicating if wandb is to be used.



- **wandb_group**: str

    Default = None

    Weights and Biases group name - used to group together "runs".



- **wandb_team**: str

    Default = None

    Team name for Weights and Biases.



- **wandb_project**: str

    Default = neox

    wandb project name



- **wandb_host**: str

    Default = https://api.wandb.ai

    url of the wandb host



- **wandb_init_all_ranks**: bool

    Default = False

    Initialize wandb on all ranks.



- **git_hash**: str

<<<<<<< HEAD
    Default = 55481a1
=======
    Default = 56b7427
>>>>>>> e2c60d3b

    current git hash of repository



- **log_dir**: str

    Default = None

    Directory to save logs to.



- **tensorboard_dir**: str

    Default = None

    Write TensorBoard logs to this directory.



- **log_interval**: int

    Default = None

    Interval between logging.



- **log_grad_pct_zeros**: bool

    Default = False

    Log the percentage of zeros for the gradient of each parameter to wandb / tensorboard (useful for debugging). Needs wandb_init_all_ranks set to True if using pipeline parallelism to log all ranks.



- **log_param_norm**: bool

    Default = False

    Log the frob norm of the parameters to wandb / tensorboard (useful for debugging). Needs wandb_init_all_ranks set to True if using pipeline parallelism to log all ranks.



- **log_grad_norm**: bool

    Default = False

    Log the frob norm of the gradients to wandb / tensorboard (useful for debugging).
    (N.B - this will only work with pp = 0 for now, as we don't have access to the gradients of the model because
    deepspeed.)



- **log_optimizer_states**: bool

    Default = False

    Log the frob norm of the optimizer states to wandb / tensorboard (useful for debugging).



- **log_gradient_noise_scale**: bool

    Default = False

    Whether to log the gradient noise scale when training (cf. https://arxiv.org/abs/1812.06162 for explanation)



- **gradient_noise_scale_n_batches**: int

    Default = 5

    Number of batches to accumulate gradients for in the gradient noise scale logger.



- **gradient_noise_scale_cpu_offload**: bool

    Default = False

    Whether to offload the buffered gradients to cpu when measuring gradient noise scale.



## NeoXArgsModel

Model Arguments



- **precision**: typing.Literal['fp16', 'fp32', 'bfloat16']

    Default = None

    description of the used precision, either one of fp16 or fp32 (and in the future bf16).



- **num_layers**: int

    Default = None

    Number of transformer layers.



- **hidden_size**: int

    Default = None

    Transformer hidden size.



- **num_attention_heads**: int

    Default = None

    Number of transformer attention heads.



- **seq_length**: int

    Default = None

    Maximum sequence length to process.



- **max_position_embeddings**: int

    Default = None

    Maximum number of position embeddings to use. This is the size of position embedding.



- **norm**: typing.Literal['layernorm', 'rmsnorm', 'scalenorm']

    Default = layernorm

    Normalization layer to use. Choose from "layernorm", "rmsnorm", "scalenorm".



- **layernorm_epsilon**: float

    Default = 1e-05

    Layer norm epsilon.



- **rms_norm_epsilon**: float

    Default = 1e-08

    Root mean squared norm epsilon



- **scalenorm_epsilon**: float

    Default = 1e-08

    Scalenorm epsilon



- **pos_emb**: typing.Literal['learned', 'rotary', 'sinusoidal', 'rpe', 'alibi', 'none']

    Default = learned

    Type of positional embedding to use - choose from 'learned', 'rotary', 'sinusoidal', 'rpe', 'none'



- **rpe_num_buckets**: int

    Default = 32

    T5 relative positional encoding number of buckets, default 32.



- **rpe_max_distance**: int

    Default = 128

    T5 relative positional encoding max distance, default 128.



- **opt_pos_emb_offset**: int

    Default = 0

    Learned position embedding offset (only used by OPT, where it should be set to 2).



- **no_weight_tying**: bool

    Default = False

    Disables weight tying between embedding weights and final Linear layer



- **attention_config**: list

    Default = None

    Attention configuration for gpt-neox

    The first item in the list specifies the attention type(s), and should be a list of strings. The second item
    specifies the number of times to repeat those attention types in the full list.

    attention type choices:  [global, local, sparse_fixed, sparse_variable, bslongformer, bigbird]

    So a 12 layer network with only global attention could be specified like:
        [[[`global`], 12]]

    or a 12 layer network with alternating global / local like:
        [[[`global`, `local`], 6]]

    If none is specified, this defaults to
        [[[`global`], n_layers]]



- **sparsity_config**: dict

    Default = None

    Sparsity configuration dict as defined in https://www.deepspeed.ai/docs/config-json/#sparse-attention

    Note that since neox is autoregressive, attention is always "unidirectional" and `horizontal_global_attention` is
    always false.

    The main difference between our sparsity config and deepspeed's is that `mode` is ignored - since it is instead
    specified in attention_config defining each layer.

    An example config is given below:
          "sparse_attention": {
            "block": 16,
            "different_layout_per_head": true,
            "num_local_blocks": 4,
            "num_global_blocks": 1,
            "num_different_global_patterns": 4,
            "num_random_blocks": 0,
            "local_window_blocks": [4],
            "global_block_indices": [0],
            "global_block_end_indices": None,
            "num_sliding_window_blocks": 3
          }



- **num_unique_layers**: int

    Default = None

    Number of unique transformer layers. num-layers should be divisible by this value. Currently only has an effect when pipe_parallel_size=0.



- **param_sharing_style**: str

    Default = grouped

    Ordering of the shared parameters. For example, for a num-layers=4 and --num-unique-layers=2, we will have the following ordering for two unique layers 1 and 2-: grouped: [1, 2, 1, 2] and spaced: [1, 1, 2, 2].



- **make_vocab_size_divisible_by**: int

    Default = 128

    Pad the vocab size to be divisible by this value. This is added for computational efficiency reasons.



- **activation**: typing.Literal['gelu', 'geglu', 'relu', 'softsign', 'swish', 'mish']

    Default = gelu

    Activation function to use - choose from ["gelu", "geglu", "relu", "softsign", "swish", "mish"]



- **scaled_upper_triang_masked_softmax_fusion**: bool

    Default = False

    Enable fusion of query_key_value_scaling time (upper diagonal) masking and softmax.



- **scaled_masked_softmax_fusion**: bool

    Default = False

    Enable fusion of query_key_value_scaling general masking and softmax.



- **bias_gelu_fusion**: bool

    Default = False

    Enable bias and gelu fusion.



- **bias_dropout_fusion**: bool

    Default = False

    Enable bias and dropout fusion.



- **fp16_lm_cross_entropy**: bool

    Default = False

    Move the cross entropy unreduced loss calculation for lm head to fp16.



- **init_method_std**: float

    Default = 0.02

    Standard deviation of the zero mean normal distribution used for weight initialization.



- **apply_query_key_layer_scaling**: bool

    Default = False

    Scale Q * K^T by 1 / layer-number. If this flag is set, then it will automatically set attention-softmax-in-fp32 to true



- **use_cpu_initialization**: bool

    Default = False

    If set, affine parallel weights initialization uses CPU



- **attention_softmax_in_fp32**: bool

    Default = False

    Run attention masking and softmax in fp32.



- **rotary_pct**: float

    Default = 1.0

    pct of hidden dims to apply rotary positional embedding to



- **rotary_emb_base**: int

    Default = 10000

    Base for rotary positional embedding



- **init_method**: typing.Literal['normal', 'scaled_normal', 'orthogonal', 'scaled_orthogonal', 'xavier_uniform', 'xavier_normal', 'wang_init', 'small_init']

    Default = normal

    Init function used on all layers except ff residual outputs - choose from
    ["normal", "scaled_normal", "orthogonal", "scaled_orthogonal", "xavier_uniform", "xavier_normal", "wang_init", "small_init"]



- **output_layer_init_method**: typing.Literal['normal', 'scaled_normal', 'orthogonal', 'scaled_orthogonal', 'xavier_uniform', 'xavier_normal', 'wang_init', 'small_init']

    Default = scaled_normal

    Init function used for ff residual outputs - choose from
    ["normal", "scaled_normal", "orthogonal", "scaled_orthogonal", "xavier_uniform", "xavier_normal", "wang_init", "small_init"]



- **gmlp_attn_dim**: int

    Default = 64

    the dimension of the single head self attention in gmlp model (not used in gpt models).
    If None - gmlp model doesn't use attention.



- **gpt_j_residual**: bool

    Default = False

    If false, we use the conventional residual path:
      x = x + attn(ln1(x))
      x = x + mlp(ln2(x))
    Otherwise, we use the residual path from GPT-J, which offers a slight speedup:
      x = ln(x)
      x = x + attn(x) + mlp(x)



- **soft_prompt_tuning**: dict

    Default = None

    Dictionary configuring the soft prompt tuning parameters.
    If enabled, will train *only* the soft prompt, and freezes the rest of the model.
    parameters in the dict are:
        'enabled': bool = True # enables soft prompting
        'num_tokens': int = 10 # length of the soft prompt in tokens
        'init_string': str = '' # if provided, initialize the soft prompt with the word embeddings of this string
        'init_range': float = 0.5 # if no init string is provided, initialize the soft prompt with a uniform distribution between -init_range and init_rang



- **output_layer_parallelism**: typing.Literal['row', 'column']

    Default = row

    Parameter controlling whether the output layer is parallelized over the hidden dim (row) or the vocab dim (column)



## NeoXArgsOptimizer

Optimizer Arguments



- **optimizer_type**: typing.Literal['adam', 'onebitadam', 'cpu_adam', 'cpu_torch_adam', 'sm3', 'madgrad_wd']

    Default = adam

    Type of optimizer to use. Choose from ['adam', 'onebitadam', 'cpu_adam', 'cpu_torch_adam', 'sm3', 'madgrad_wd]



- **use_bnb_optimizer**: bool

    Default = False

    Whether to enable the bitsandbytes optimizers



- **zero_stage**: int

    Default = None

    Zero Optimizer stage



- **zero_reduce_scatter**: bool

    Default = None

    Zero: Uses reduce or reduce scatter instead of allreduce to average gradients



- **zero_contiguous_gradients**: bool

    Default = None

    Zero: Copies the gradients to a contiguous buffer as they are produced. Avoids memory fragmentation during backward pass. Only useful when running very large models.



- **zero_reduce_bucket_size**: int

    Default = None

    Zero: Number of elements reduced/allreduced at a time. Limits the memory required for the allgather for large model sizes



- **zero_allgather_bucket_size**: int

    Default = None

    Zero: Number of elements allgathered at a time. Limits the memory required for the allgather for large model sizes



- **lr**: float

    Default = None

    Max Learning rate during training



## NeoXArgsOther

Misc. Arguments



- **distributed_backend**: str

    Default = nccl

    Which backend to use for distributed training.



- **local_rank**: int

    Default = None

    local rank passed from distributed launcher.



- **rank**: int

    Default = None

    global rank of process being run (passed in via distributed launcher)



- **lazy_mpu_init**: bool

    Default = False

    If set to True, initialize_megatron() skips DDP initialization and returns function to complete it instead. Also turns on use-cpu-initialization flag. This is for external DDP manager.



- **short_seq_prob**: float

    Default = 0.1

    Probability of producing a short sequence.



- **eod_mask_loss**: bool

    Default = False

    Mask loss for the end of document tokens.



- **adlr_autoresume**: bool

    Default = False

    Enable auto-resume on adlr cluster.



- **adlr_autoresume_interval**: int

    Default = 1000

    Intervals over which check for auto-resume termination signal



- **seed**: int

    Default = 1234

    Random seed used for python, numpy, pytorch, and cuda.



- **onnx_safe**: bool

    Default = False

    Use workarounds for known problems with Torch ONNX exporter



- **deepscale**: bool

    Default = False

    (Deprecated) enable DeepSpeed (helper flag for user code, no impact on DeepSpeed backend)'



- **deepscale_config**: str

    Default = None

    (Deprecated) deepscale json configuration file.



- **deepspeed_mpi**: bool

    Default = False

    Run via MPI, this will attempt to discover the necessary variables to initialize torch distributed from the MPI environment



- **user_script**: str

    Default = None

    user script to be run



- **iteration**: int

    Default = None

    Set during training



- **do_train**: int

    Default = None

    Set during training



- **do_valid**: int

    Default = None

    Set during training



- **do_test**: int

    Default = None

    Set during training



- **global_num_gpus**: int

    Default = None

    Set during launching



## NeoXArgsParallelism

Parallelism Arguments



- **pipe_parallel_size**: int

    Default = 0

    Number of pipeline parallel stages. Disable with 0.



- **model_parallel_size**: int

    Default = 1

    Size of the model parallelism.



- **pipe_partition_method**: str

    Default = type:transformer|mlp

    method used to distribute model layers across pipeline stages. Choose from "parameters", which balances the number
    of parameters on each pipeline stage, "uniform", which naively balances the number of layers per stage, or
    "type:[regex]", which balances layers whose class names match [regex]



- **world_size**: int

    Default = None

    Total world size (i.e number of gpus in cluster). Configured post-launch using distributed launcher



- **is_pipe_parallel**: bool

    Default = False

    flag to determine whether pipeline parallelism is on - shouldn't be set by user, is automatically determined
    according to pipeline parallel size.



## NeoXArgsTemplate

NeoXArgsTemplate()



## NeoXArgsTextgen

Text Generation arguments



- **text_gen_type**: str

    Default = None

    How to generate text/sample the model.
    Options: `unconditional`, `input-file`, `interactive`



- **temperature**: float

    Default = 0.0

    exponential scaling output distribution ("higher == more risk")



- **top_p**: float

    Default = 0.0

    Top-p (nucleus) sampling chooses from the smallest possible set of tokens whose cumulative probability exceeds the probability top_p.



- **top_k**: int

    Default = 0

    integer between 0 and the models vocab size. Filters out any logits with a probability less than that of the top_kth token.



- **return_logits**: bool

    Default = False

    Boolean for whether to return the logits for generated tokens



- **maximum_tokens**: int

    Default = 64

    maximum number of tokens to be generated



- **sample_input_file**: str

    Default = None

    Get input from file instead of interactive mode, each line is an input.



- **sample_output_file**: str

    Default = samples.txt

    Output file



- **num_samples**: int

    Default = 1

    Number of samples to generate unconditionally, defaults to 1 and interactive conditional sampling



- **recompute**: bool

    Default = False

    During generation recompute all attention instead of using previously computed keys/values.
    Should be set to true for sparse attention models



- **eval_results_prefix**: str

    Default =

    prefix to which to save evaluation results - final fp will be {eval_results_prefix}_eval_results_yy-mm-dd-HH-MM.json



- **eval_tasks**: list

    Default = None

    Tasks to evaluate on using lm_eval_harness



## NeoXArgsTokenizer

Tokenizer Arguments



- **tokenizer_type**: typing.Literal['GPT2BPETokenizer', 'HFTokenizer', 'HFGPT2Tokenizer', 'SPMTokenizer', 'CharLevelTokenizer']

    Default = GPT2BPETokenizer

    Type of tokenizer to use - should be one of ["GPT2BPETokenizer", "HFTokenizer", "HFGPT2Tokenizer", "SPMTokenizer", "CharLevelTokenizer"]



- **padded_vocab_size**: int

    Default = None

    Total (padded) vocabulary size of tokenizer. Configured after launching of training,
    as it's dependent on the parallelism size.



## NeoXArgsTraining

Training Arguments



- **data_path**: str

    Default = None

    Path to combined dataset to split.



- **train_data_paths**: list

    Default = None

    List of paths to train datasets.



- **test_data_paths**: list

    Default = None

    List of paths to test datasets.



- **valid_data_paths**: list

    Default = None

    List of paths to validation datasets.



- **train_data_weights**: list

    Default = None

    List of 'weights' that decide how often to sample from each training dataset when blending datasets. If None, defaults to equal weighting.
    Should be a list the same length as `train_data_paths`



- **valid_data_weights**: list

    Default = None

    List of 'weights' that decide how often to sample from each validation dataset when blending datasets. If None, defaults to equal weighting.
    Should be a list the same length as `valid_data_paths`



- **test_data_weights**: list

    Default = None

    List of 'weights' that decide how often to sample from each test dataset when blending datasets. If None, defaults to equal weighting.
    Should be a list the same length as `test_data_paths`



- **weight_by_num_documents**: bool

    Default = False

    If True, Builds dataset weights from a multinomial distribution over groups of data according to the number of
    documents in each group.

    WARNING: setting this to True will override any user provided weights

    We sample from a group according to the probability p(L) ∝ |L| ** α,
    where p(L) is the probability of sampling from a given group,
          |L| is the number of examples in that datapoint,
          and α is a coefficient that acts to upsample data from underrepresented groups

    Hence α (`alpha`) allows us to control how much to 'boost' the probability of training on low-resource groups.

    See https://arxiv.org/abs/1911.02116 for more details



- **weighted_sampler_alpha**: float

    Default = 0.3

    Alpha value for `weight_by_num_documents`. Only has an effect if `weight_by_num_documents` = True.

    when alpha = 1, the probability of sampling from a given group = n_samples / total_samples
    as alpha -> 0, the probability of sampling from all groups becomes equal, and number of documents has no effect
    as alpha -> inf, the probability of sampling from the groups with *the most samples* -> 1



- **data_impl**: str

    Default = infer

    Implementation of indexed datasets.



- **mmap_warmup**: bool

    Default = False

    Warm up mmap files.



- **save**: str

    Default = None

    Output directory to save checkpoints to.



- **config_files**: dict

    Default = None

    Store of original config files mapping config filename to file contents



- **load**: str

    Default = None

    Directory containing a model checkpoint.



- **checkpoint_validation_with_forward_pass**: bool

    Default = False

    save input and output of a forward pass with the checkpoint and validate after load



- **save_interval**: int

    Default = None

    Number of iterations between checkpoint saves.



- **no_save_optim**: bool

    Default = False

    Do not save current optimizer.



- **no_save_rng**: bool

    Default = False

    Do not save current rng state.



- **no_load_optim**: bool

    Default = False

    Do not load optimizer when loading checkpoint.



- **no_load_rng**: bool

    Default = False

    Do not load rng state when loading checkpoint.



- **finetune**: bool

    Default = False

    Load model for finetuning. Do not load optimizer or rng state from checkpoint and set iteration to 0. Assumed when loading a release checkpoint.



- **batch_size**: int

    Default = None

    training microbatch size per gpu



- **train_iters**: int

    Default = None

    Number of iterations to run for training.



- **eval_iters**: int

    Default = 100

    Number of iterations to run for evaluation validation/test for.



- **keep_last_n_checkpoints**: int

    Default = None

    Number of last checkpoints to keep



- **eval_interval**: int

    Default = 1000

    Interval between running evaluation on validation set.



- **split**: str

    Default = 969, 30, 1

    Comma_separated list of proportions for training, validation, and test split. For example the split 90,5,5 will use 90% of data for training, 5% for validation and 5% for test.



- **vocab_file**: str

    Default = None

    Path to the vocab file.



- **merge_file**: str

    Default = None

    Path to the BPE merge file.



- **num_workers**: int

    Default = 2

    Dataloader number of workers.



- **exit_interval**: int

    Default = None

    Exit the program after the iteration is divisible by this value.



- **attention_dropout**: float

    Default = 0.1

    Post attention dropout probability.



- **hidden_dropout**: float

    Default = 0.1

    Dropout probability for hidden state transformer.



- **weight_decay**: float

    Default = 0.01

    Weight decay coefficient for L2 regularization.



- **checkpoint_activations**: bool

    Default = False

    Checkpoint activation to allow for training with larger models, sequences, and batch sizes.



- **checkpoint_num_layers**: int

    Default = 1

    Chunk size (number of layers) for checkpointing.



- **deepspeed_activation_checkpointing**: bool

    Default = True

    DEPRECATED - TODO: remove
    Uses activation checkpointing from deepspeed



- **contiguous_checkpointing**: bool

    Default = False

    Contiguous memory checkpointing for activations.



- **checkpoint_in_cpu**: bool

    Default = False

    Move the activation checkpoints to CPU.



- **synchronize_each_layer**: bool

    Default = False

    does a synchronize at the beginning and end of each checkpointed layer.



- **profile_backward**: bool

    Default = False

    Enables backward pass profiling for checkpointed layers.



- **partition_activations**: bool

    Default = False

    Partition Activations across GPUs before checkpointing.



- **gas**: int

    Default = None

    gradient_accumulation_steps



- **clip_grad**: float

    Default = None

    Gradient clipping based on global L2 norm.



- **hysteresis**: int

    Default = 2

    hysteresis for dynamic loss scaling



- **dynamic_loss_scale**: bool

    Default = None

    flag indicating whether dynamic loss scale is used



- **loss_scale**: float

    Default = None

    Static loss scaling, positive power of 2
    values can improve fp16 convergence. If None, dynamic loss scaling is used.



- **loss_scale_window**: float

    Default = 1000.0

    Window over which to raise/lower dynamic scale.



- **min_scale**: float

    Default = 1.0

    Minimum loss scale for dynamic loss scale.



- **char_level_ppl**: bool

    Default = False

    Whether to calculate character level perplexity as well as token level perplexity. (may incur a time cost)



## NeoXArgsDeepspeedConfig

Args for deepspeed config
    Every argument included here will be included in deepspeed config json
    #TODO this list is not complete as compared to https://www.deepspeed.ai/docs/config-json/



- **deepspeed**: bool

    Default = True

    boolean flag to enable DeepSpeed (Always True)



- **train_batch_size**: int

    Default = None

    The effective training batch size. This is the amount of data samples that leads to one step of model update. train_batch_size is aggregated by the batch size that a single GPU processes in one forward/backward pass (a.k.a., train_step_batch_size), the gradient accumulation steps (a.k.a., gradient_accumulation_steps), and the number of GPUs.



- **train_micro_batch_size_per_gpu**: int

    Default = None

    Batch size to be processed by one GPU in one step (without gradient accumulation). When specified, gradient_accumulation_steps is automatically calculated using train_batch_size and number of GPUs. Should not be concurrently specified with gradient_accumulation_steps in the configuration JSON.



- **gradient_accumulation_steps**: int

    Default = 1

    Number of training steps to accumulate gradients before averaging and applying them. This feature is sometimes useful to improve scalability since it results in less frequent communication of gradients between steps. Another impact of this feature is the ability to train with larger batch sizes per GPU. When specified, train_step_batch_size is automatically calculated using train_batch_size and number of GPUs. Should not be concurrently specified with train_step_batch_size in the configuration JSON.



- **optimizer**: dict

    Default = None

    dict containing the keys type and params

    type: The optimizer name. DeepSpeed natively supports Adam, AdamW, OneBitAdam, Lamb, and OneBitLamb optimizers (See here for details) and will import other optimizers from torch.

    params: Dictionary of parameters to instantiate optimizer. The parameter names must match the optimizer constructor signature (e.g., for Adam).



- **scheduler**: dict

    Default = None

    dict containing the keys type and params

    type: The scheduler name. See here (https://deepspeed.readthedocs.io/en/latest/schedulers.html) for list of support schedulers.

    params: Dictionary of parameters to instantiate scheduler. The parameter names should match scheduler constructor signature.



- **fp32_allreduce**: bool

    Default = False

    During gradient averaging perform allreduce with 32 bit values



- **prescale_gradients**: bool

    Default = False

    Scale gradients before doing allreduce



- **gradient_predivide_factor**: float

    Default = 1.0

    Before gradient averaging predivide gradients by a specified factor, can sometimes help with fp16 stability when scaling to large numbers of GPUs



- **sparse_gradients**: bool

    Default = False

    Enable sparse compression of torch.nn.Embedding gradients.



- **fp16**: dict

    Default = None

    Configuration for using mixed precision/FP16 training that leverages NVIDIA’s Apex package.



- **amp**: dict

    Default = None

    Dictionary as described in Deepspeed documentation: https://www.deepspeed.ai/docs/config-json/#automatic-mixed-precision-amp-training-options



- **gradient_clipping**: float

    Default = 0.0

    Enable gradient clipping with provided value



- **zero_optimization**: dict

    Default = None





- **steps_per_print**: int

    Default = 10

    Print train loss every N steps.



- **wall_clock_breakdown**: bool

    Default = False

    Enable timing of the latency of forward/backward/update training phases.



- **dump_state**: bool

    Default = False

    Print out state information of DeepSpeed object after initialization.



- **flops_profiler**: dict

    Default = None

    Dictionary as described in Deepspeed documentation: https://www.deepspeed.ai/docs/config-json/#flops-profiler



- **zero_allow_untested_optimizer**: bool

    Default = False

    Whether Deepspeed Zero Optimizer will allow an optimizer that hasn't been tested by the deepspeed team



## NeoXArgsDeepspeedRunner

Args for deepspeed runner (deepspeed.launcher.runner).
    Every argument included here will be passed as command line argument to deepspeed.launcher.runner



- **hostfile**: str

    Default = None

    list of hostnames / ssh aliases and the number of GPUs per host

    example file contents:
    worker-1 slots=4
    worker-2 slots=4
    127.0.0 slots=4
    127.0.1 slots=4



- **include**: str

    Default = None

    Specify hardware resources to use during execution. String format is `NODE_SPEC[@NODE_SPEC ...]` where `NODE_SPEC=NAME[:SLOT[,SLOT ...]]`. If `:SLOT` is omitted, include all slots on that host. Example: `"worker-0@worker-1:0,2"` will use all slots. on `worker-0` and slots `[0, 2]` on `worker-1`.



- **exclude**: str

    Default = None

    Specify hardware resources to NOT use during execution. Same format as include



- **num_nodes**: int

    Default = -1

    Total number of worker nodes to run on, this will use the top N hosts from the given hostfile. -1 will use all.



- **num_gpus**: int

    Default = None

    Max number of GPUs to use on each node, will use [0:N) GPU ids on each node. None / not specifying a value will use all.



- **master_port**: int

    Default = 29500

    Port used by PyTorch distributed for communication during training.



- **master_addr**: str

    Default = None

    IP address of node 0, will be inferred via 'hostname -I' if not specified.



- **launcher**: str

    Default = pdsh

    Launcher backend for multi-node training. Options currently include PDSH, OpenMPI, MVAPICH.



- **detect_nvlink_pairs**: bool

    Default = False

    If true, autodetects nvlink pairs and remaps cuda visible devices to place them next to each other. This is an Eleuther addition to deepspeed, and should speed up model parallel training on setups with nvlink pairs when mp=2.<|MERGE_RESOLUTION|>--- conflicted
+++ resolved
@@ -111,11 +111,8 @@
 
 - **git_hash**: str
 
-<<<<<<< HEAD
-    Default = 55481a1
-=======
     Default = 56b7427
->>>>>>> e2c60d3b
+
 
     current git hash of repository
 
