Arguments for gpt-neox. All of the following can be specified in your .yml config file(s):


## NeoXArgsLRScheduler

LR Scheduler Arguments



- **lr_decay_style**: typing.Literal['constant', 'linear', 'cosine', 'exponential']

    Default = linear

    Learning rate decay function. Choose from 'constant', 'linear', 'cosine', 'exponential'.



- **lr_decay_iters**: int

    Default = None

    Number of iterations to decay learning rate over, If None defaults to --train-iters



- **min_lr**: float

    Default = 0.0

    Minimum value for learning rate. The scheduler clips values below this threshold.



- **warmup**: float

    Default = 0.01

    Percentage of total iterations to warmup on (.01 = 1 percent of all training iters).



- **override_lr_scheduler**: bool

    Default = False

    Reset the values of the scheduler (learning rate,warmup iterations, minimum learning rate, maximum number of iterations, and decay style from input arguments and ignore values from checkpoints. Note that all the above values will be reset.



- **use_checkpoint_lr_scheduler**: bool

    Default = False

    Use checkpoint to set the values of the scheduler (learning rate, warmup iterations, minimum learning rate, maximum number of iterations, and decay style from checkpoint and ignore input arguments.



## NeoXArgsLogging

Logging Arguments



- **use_wandb**: bool

    Default = None

    Flag indicating if wandb is to be used.



- **wandb_group**: str

    Default = None

    Weights and Biases group name - used to group together "runs".



- **wandb_team**: str

    Default = None

    Team name for Weights and Biases.



- **wandb_project**: str

    Default = neox

    wandb project name



- **wandb_host**: str

    Default = https://api.wandb.ai

    url of the wandb host



- **wandb_init_all_ranks**: bool

    Default = False

    Initialize wandb on all ranks.



- **git_hash**: str

<<<<<<< HEAD
    Default = a341c0b
=======
    Default = 12f6f76
>>>>>>> a6b4eccb

    current git hash of repository



- **log_dir**: str

    Default = None

    Directory to save logs to.



- **tensorboard_dir**: str

    Default = None

    Write TensorBoard logs to this directory.



- **log_interval**: int

    Default = None

    Interval between logging.



- **log_grad_pct_zeros**: bool

    Default = False

    Log the percentage of zeros for the gradient of each parameter to wandb / tensorboard (useful for debugging). Needs wandb_init_all_ranks set to True if using pipeline parallelism to log all ranks.



- **log_param_norm**: bool

    Default = False

    Log the frob norm of the parameters to wandb / tensorboard (useful for debugging). Needs wandb_init_all_ranks set to True if using pipeline parallelism to log all ranks.



- **log_grad_norm**: bool

    Default = False

    Log the frob norm of the gradients to wandb / tensorboard (useful for debugging).
    (N.B - this will only work with pp = 0 for now, as we don't have access to the gradients of the model because
    deepspeed.)



- **log_optimizer_states**: bool

    Default = False

    Log the frob norm of the optimizer states to wandb / tensorboard (useful for debugging).



- **log_gradient_noise_scale**: bool

    Default = False

    Whether to log the gradient noise scale when training (cf. https://arxiv.org/abs/1812.06162 for explanation)



- **gradient_noise_scale_n_batches**: int

    Default = 5

    Number of batches to accumulate gradients for in the gradient noise scale logger.



- **gradient_noise_scale_cpu_offload**: bool

    Default = False

    Whether to offload the buffered gradients to cpu when measuring gradient noise scale.



## NeoXArgsModel

Model Arguments



- **precision**: typing.Literal['fp16', 'fp32', 'bfloat16']

    Default = None

    description of the used precision, either one of fp16 or fp32 (and in the future bf16).



- **num_layers**: int

    Default = None

    Number of transformer layers.



- **hidden_size**: int

    Default = None

    Transformer hidden size.



- **num_attention_heads**: int

    Default = None

    Number of transformer attention heads.



- **seq_length**: int

    Default = None

    Maximum sequence length to process.



- **max_position_embeddings**: int

    Default = None

    Maximum number of position embeddings to use. This is the size of position embedding.



- **norm**: typing.Literal['layernorm', 'rmsnorm', 'scalenorm']

    Default = layernorm

    Normalization layer to use. Choose from "layernorm", "rmsnorm", "scalenorm".



- **layernorm_epsilon**: float

    Default = 1e-05

    Layer norm epsilon.



- **rms_norm_epsilon**: float

    Default = 1e-08

    Root mean squared norm epsilon



- **scalenorm_epsilon**: float

    Default = 1e-08

    Scalenorm epsilon



- **pos_emb**: typing.Literal['learned', 'rotary', 'sinusoidal', 'rpe', 'alibi', 'none']

    Default = learned

    Type of positional embedding to use - choose from 'learned', 'rotary', 'sinusoidal', 'rpe', 'none'



- **rpe_num_buckets**: int

    Default = 32

    T5 relative positional encoding number of buckets, default 32.



- **rpe_max_distance**: int

    Default = 128

    T5 relative positional encoding max distance, default 128.



- **opt_pos_emb_offset**: int

    Default = 0

    Learned position embedding offset (only used by OPT, where it should be set to 2).



- **no_weight_tying**: bool

    Default = False

    Disables weight tying between embedding weights and final Linear layer



- **attention_config**: list

    Default = None

    Attention configuration for gpt-neox

    The first item in the list specifies the attention type(s), and should be a list of strings. The second item
    specifies the number of times to repeat those attention types in the full list.

    attention type choices:  [global, local, sparse_fixed, sparse_variable, bslongformer, bigbird]

    So a 12 layer network with only global attention could be specified like:
        [[[`global`], 12]]

    or a 12 layer network with alternating global / local like:
        [[[`global`, `local`], 6]]

    If none is specified, this defaults to
        [[[`global`], n_layers]]



- **sparsity_config**: dict

    Default = None

    Sparsity configuration dict as defined in https://www.deepspeed.ai/docs/config-json/#sparse-attention

    Note that since neox is autoregressive, attention is always "unidirectional" and `horizontal_global_attention` is
    always false.

    The main difference between our sparsity config and deepspeed's is that `mode` is ignored - since it is instead
    specified in attention_config defining each layer.

    An example config is given below:
          "sparse_attention": {
            "block": 16,
            "different_layout_per_head": true,
            "num_local_blocks": 4,
            "num_global_blocks": 1,
            "num_different_global_patterns": 4,
            "num_random_blocks": 0,
            "local_window_blocks": [4],
            "global_block_indices": [0],
            "global_block_end_indices": None,
            "num_sliding_window_blocks": 3
          }



- **num_unique_layers**: int

    Default = None

    Number of unique transformer layers. num-layers should be divisible by this value. Currently only has an effect when pipe_parallel_size=0.



- **param_sharing_style**: str

    Default = grouped

    Ordering of the shared parameters. For example, for a num-layers=4 and --num-unique-layers=2, we will have the following ordering for two unique layers 1 and 2-: grouped: [1, 2, 1, 2] and spaced: [1, 1, 2, 2].



- **make_vocab_size_divisible_by**: int

    Default = 128

    Pad the vocab size to be divisible by this value. This is added for computational efficiency reasons.



- **activation**: typing.Literal['gelu', 'geglu', 'relu', 'softsign', 'swish', 'mish']

    Default = gelu

    Activation function to use - choose from ["gelu", "geglu", "relu", "softsign", "swish", "mish"]



- **scaled_upper_triang_masked_softmax_fusion**: bool

    Default = False

    Enable fusion of query_key_value_scaling time (upper diagonal) masking and softmax.



- **scaled_masked_softmax_fusion**: bool

    Default = False

    Enable fusion of query_key_value_scaling general masking and softmax.



- **bias_gelu_fusion**: bool

    Default = False

    Enable bias and gelu fusion.



- **bias_dropout_fusion**: bool

    Default = False

    Enable bias and dropout fusion.



- **fp16_lm_cross_entropy**: bool

    Default = False

    Move the cross entropy unreduced loss calculation for lm head to fp16.



- **init_method_std**: float

    Default = 0.02

    Standard deviation of the zero mean normal distribution used for weight initialization.



- **apply_query_key_layer_scaling**: bool

    Default = False

    Scale Q * K^T by 1 / layer-number. If this flag is set, then it will automatically set attention-softmax-in-fp32 to true



- **use_cpu_initialization**: bool

    Default = False

    If set, affine parallel weights initialization uses CPU



- **attention_softmax_in_fp32**: bool

    Default = False

    Run attention masking and softmax in fp32.



- **rotary_pct**: float

    Default = 1.0

    pct of hidden dims to apply rotary positional embedding to



- **rotary_emb_base**: int

    Default = 10000

    Base for rotary positional embedding



- **init_method**: typing.Literal['normal', 'scaled_normal', 'orthogonal', 'scaled_orthogonal', 'xavier_uniform', 'xavier_normal', 'wang_init', 'small_init']

    Default = normal

    Init function used on all layers except ff residual outputs - choose from
    ["normal", "scaled_normal", "orthogonal", "scaled_orthogonal", "xavier_uniform", "xavier_normal", "wang_init", "small_init"]



- **output_layer_init_method**: typing.Literal['normal', 'scaled_normal', 'orthogonal', 'scaled_orthogonal', 'xavier_uniform', 'xavier_normal', 'wang_init', 'small_init']

    Default = scaled_normal

    Init function used for ff residual outputs - choose from
    ["normal", "scaled_normal", "orthogonal", "scaled_orthogonal", "xavier_uniform", "xavier_normal", "wang_init", "small_init"]



- **gmlp_attn_dim**: int

    Default = 64

    the dimension of the single head self attention in gmlp model (not used in gpt models).
    If None - gmlp model doesn't use attention.



- **gpt_j_residual**: bool

    Default = False

    If false, we use the conventional residual path:
      x = x + attn(ln1(x))
      x = x + mlp(ln2(x))
    Otherwise, we use the residual path from GPT-J, which offers a slight speedup:
      x = ln(x)
      x = x + attn(x) + mlp(x)



- **gpt_j_tied**: bool

    Default = False

    If false, we use
      x = x + attn(ln1(x)) + mlp(ln2(x))
    Otherwise, we tie the layer norms
      y = ln(x)
      x = x + attn(y) + mlp(y)



- **soft_prompt_tuning**: dict

    Default = None

    Dictionary configuring the soft prompt tuning parameters.
    If enabled, will train *only* the soft prompt, and freezes the rest of the model.
    parameters in the dict are:
        'enabled': bool = True # enables soft prompting
        'num_tokens': int = 10 # length of the soft prompt in tokens
        'init_string': str = '' # if provided, initialize the soft prompt with the word embeddings of this string
        'init_range': float = 0.5 # if no init string is provided, initialize the soft prompt with a uniform distribution between -init_range and init_rang



- **output_layer_parallelism**: typing.Literal['row', 'column']

    Default = row

    Parameter controlling whether the output layer is parallelized over the hidden dim (row) or the vocab dim (column)



## NeoXArgsOptimizer

Optimizer Arguments



- **optimizer_type**: typing.Literal['adam', 'onebitadam', 'cpu_adam', 'cpu_torch_adam', 'sm3', 'madgrad_wd']

    Default = adam

    Type of optimizer to use. Choose from ['adam', 'onebitadam', 'cpu_adam', 'cpu_torch_adam', 'sm3', 'madgrad_wd]



- **use_bnb_optimizer**: bool

    Default = False

    Whether to enable the bitsandbytes optimizers



- **zero_stage**: int

    Default = None

    Zero Optimizer stage



- **zero_reduce_scatter**: bool

    Default = None

    Zero: Uses reduce or reduce scatter instead of allreduce to average gradients



- **zero_contiguous_gradients**: bool

    Default = None

    Zero: Copies the gradients to a contiguous buffer as they are produced. Avoids memory fragmentation during backward pass. Only useful when running very large models.



- **zero_reduce_bucket_size**: int

    Default = None

    Zero: Number of elements reduced/allreduced at a time. Limits the memory required for the allgather for large model sizes



- **zero_allgather_bucket_size**: int

    Default = None

    Zero: Number of elements allgathered at a time. Limits the memory required for the allgather for large model sizes



- **lr**: float

    Default = None

    Max Learning rate during training



## NeoXArgsOther

Misc. Arguments



- **distributed_backend**: str

    Default = nccl

    Which backend to use for distributed training.



- **local_rank**: int

    Default = None

    local rank passed from distributed launcher.



- **rank**: int

    Default = None

    global rank of process being run (passed in via distributed launcher)



- **lazy_mpu_init**: bool

    Default = False

    If set to True, initialize_megatron() skips DDP initialization and returns function to complete it instead. Also turns on use-cpu-initialization flag. This is for external DDP manager.



- **short_seq_prob**: float

    Default = 0.1

    Probability of producing a short sequence.



- **eod_mask_loss**: bool

    Default = False

    Mask loss for the end of document tokens.



- **adlr_autoresume**: bool

    Default = False

    Enable auto-resume on adlr cluster.



- **adlr_autoresume_interval**: int

    Default = 1000

    Intervals over which check for auto-resume termination signal



- **seed**: int

    Default = 1234

    Random seed used for python, numpy, pytorch, and cuda.



- **onnx_safe**: bool

    Default = False

    Use workarounds for known problems with Torch ONNX exporter



- **deepscale**: bool

    Default = False

    (Deprecated) enable DeepSpeed (helper flag for user code, no impact on DeepSpeed backend)'



- **deepscale_config**: str

    Default = None

    (Deprecated) deepscale json configuration file.



- **deepspeed_mpi**: bool

    Default = False

    Run via MPI, this will attempt to discover the necessary variables to initialize torch distributed from the MPI environment



- **deepspeed_slurm**: bool

    Default = False

    Run via SLURM, this will attempt to discover the necessary variables to initialize torch distributed from the SLURM environment



- **user_script**: str

    Default = None

    user script to be run



- **iteration**: int

    Default = None

    Set during training



- **do_train**: int

    Default = None

    Set during training



- **do_valid**: int

    Default = None

    Set during training



- **do_test**: int

    Default = None

    Set during training



- **save_iters**: list

    Default = None

    Set during training



- **global_num_gpus**: int

    Default = None

    Set during launching



## NeoXArgsParallelism

Parallelism Arguments



- **pipe_parallel_size**: int

    Default = 0

    Number of pipeline parallel stages. Disable with 0.



- **model_parallel_size**: int

    Default = 1

    Size of the model parallelism.



- **pipe_partition_method**: str

    Default = type:transformer|mlp

    method used to distribute model layers across pipeline stages. Choose from "parameters", which balances the number
    of parameters on each pipeline stage, "uniform", which naively balances the number of layers per stage, or
    "type:[regex]", which balances layers whose class names match [regex]



- **world_size**: int

    Default = None

    Total world size (i.e number of gpus in cluster). Configured post-launch using distributed launcher



- **is_pipe_parallel**: bool

    Default = False

    flag to determine whether pipeline parallelism is on - shouldn't be set by user, is automatically determined
    according to pipeline parallel size.



## NeoXArgsTemplate

NeoXArgsTemplate()



## NeoXArgsTextgen

Text Generation arguments



- **text_gen_type**: str

    Default = None

    How to generate text/sample the model.
    Options: `unconditional`, `input-file`, `interactive`



- **temperature**: float

    Default = 0.0

    exponential scaling output distribution ("higher == more risk")



- **top_p**: float

    Default = 0.0

    Top-p (nucleus) sampling chooses from the smallest possible set of tokens whose cumulative probability exceeds the probability top_p.



- **top_k**: int

    Default = 0

    integer between 0 and the models vocab size. Filters out any logits with a probability less than that of the top_kth token.



- **return_logits**: bool

    Default = False

    Boolean for whether to return the logits for generated tokens



- **maximum_tokens**: int

    Default = 64

    maximum number of tokens to be generated



- **sample_input_file**: str

    Default = None

    Get input from file instead of interactive mode, each line is an input.



- **sample_output_file**: str

    Default = samples.txt

    Output file



- **num_samples**: int

    Default = 1

    Number of samples to generate unconditionally, defaults to 1 and interactive conditional sampling



- **recompute**: bool

    Default = False

    During generation recompute all attention instead of using previously computed keys/values.
    Should be set to true for sparse attention models



- **eval_results_prefix**: str

    Default = 

    prefix to which to save evaluation results - final fp will be {eval_results_prefix}_eval_results_yy-mm-dd-HH-MM.json



- **eval_tasks**: list

    Default = None

    Tasks to evaluate on using lm_eval_harness



## NeoXArgsTokenizer

Tokenizer Arguments



- **tokenizer_type**: typing.Literal['GPT2BPETokenizer', 'HFTokenizer', 'HFGPT2Tokenizer', 'SPMTokenizer', 'CharLevelTokenizer']

    Default = GPT2BPETokenizer

    Type of tokenizer to use - should be one of ["GPT2BPETokenizer", "HFTokenizer", "HFGPT2Tokenizer", "SPMTokenizer", "CharLevelTokenizer"]



- **padded_vocab_size**: int

    Default = None

    Total (padded) vocabulary size of tokenizer. Configured after launching of training,
    as it's dependent on the parallelism size.



## NeoXArgsTraining

Training Arguments



- **data_path**: str

    Default = None

    Path to combined dataset to split.



- **train_data_paths**: list

    Default = None

    List of paths to train datasets.



- **test_data_paths**: list

    Default = None

    List of paths to test datasets.



- **valid_data_paths**: list

    Default = None

    List of paths to validation datasets.



- **train_data_weights**: list

    Default = None

    List of 'weights' that decide how often to sample from each training dataset when blending datasets. If None, defaults to equal weighting.
    Should be a list the same length as `train_data_paths`



- **valid_data_weights**: list

    Default = None

    List of 'weights' that decide how often to sample from each validation dataset when blending datasets. If None, defaults to equal weighting.
    Should be a list the same length as `valid_data_paths`



- **test_data_weights**: list

    Default = None

    List of 'weights' that decide how often to sample from each test dataset when blending datasets. If None, defaults to equal weighting.
    Should be a list the same length as `test_data_paths`



- **weight_by_num_documents**: bool

    Default = False

    If True, Builds dataset weights from a multinomial distribution over groups of data according to the number of
    documents in each group.

    WARNING: setting this to True will override any user provided weights

    We sample from a group according to the probability p(L) ∝ |L| ** α,
    where p(L) is the probability of sampling from a given group,
          |L| is the number of examples in that datapoint,
          and α is a coefficient that acts to upsample data from underrepresented groups

    Hence α (`alpha`) allows us to control how much to 'boost' the probability of training on low-resource groups.

    See https://arxiv.org/abs/1911.02116 for more details



- **weighted_sampler_alpha**: float

    Default = 0.3

    Alpha value for `weight_by_num_documents`. Only has an effect if `weight_by_num_documents` = True.

    when alpha = 1, the probability of sampling from a given group = n_samples / total_samples
    as alpha -> 0, the probability of sampling from all groups becomes equal, and number of documents has no effect
    as alpha -> inf, the probability of sampling from the groups with *the most samples* -> 1



- **data_impl**: str

    Default = infer

    Implementation of indexed datasets.



- **mmap_warmup**: bool

    Default = False

    Warm up mmap files.



- **save**: str

    Default = None

    Output directory to save checkpoints to.



- **config_files**: dict

    Default = None

    Store of original config files mapping config filename to file contents



- **load**: str

    Default = None

    Directory containing a model checkpoint.



- **checkpoint_validation_with_forward_pass**: bool

    Default = False

    save input and output of a forward pass with the checkpoint and validate after load



- **checkpoint_scale**: typing.Literal['linear', 'log']

    Default = linear

    How step at which checkpoints are saved should scale. "linear" implies 1 checkpoint will be saved at every multiple of `checkpoint-factor`,
    while "log" implies that the number of steps between each checkpoint will be multiplied by `checkpoint-factor` at each step, starting from step 1.



- **checkpoint_factor**: int

    Default = None

    Acts as a multiplier on either the "log" or "linear" checkpoint spacing.

    With `checkpoint-scale="linear"`, `checkpoint-factor=20`, and `train-iters=100`, checkpoints will be saved at 
    steps [20, 40, 60, 80, 100].

    With `checkpoint-scale="log"`, `checkpoint-factor=2`, and `train-iters=100`, checkpoints will be saved at 
    steps [1, 2, 4, 8, 16, 32, 64, 100].

    Note that the last checkpoint step is always saved.



- **extra_save_iters**: list

    Default = None

    Additional iterations when a checkpoint should be saved.
    Must be a list of ints or `None`.



- **no_save_optim**: bool

    Default = False

    Do not save current optimizer.



- **no_save_rng**: bool

    Default = False

    Do not save current rng state.



- **no_load_optim**: bool

    Default = False

    Do not load optimizer when loading checkpoint.



- **no_load_rng**: bool

    Default = False

    Do not load rng state when loading checkpoint.



- **finetune**: bool

    Default = False

    Load model for finetuning. Do not load optimizer or rng state from checkpoint and set iteration to 0. Assumed when loading a release checkpoint.



- **batch_size**: int

    Default = None

    training microbatch size per gpu



- **train_iters**: int

    Default = None

    Number of iterations to run for training.



- **eval_iters**: int

    Default = 100

    Number of iterations to run for evaluation validation/test for.



- **keep_last_n_checkpoints**: int

    Default = None

    Number of last checkpoints to keep



- **eval_interval**: int

    Default = 1000

    Interval between running evaluation on validation set.



- **split**: str

    Default = 969, 30, 1

    Comma_separated list of proportions for training, validation, and test split. For example the split 90,5,5 will use 90% of data for training, 5% for validation and 5% for test.



- **vocab_file**: str

    Default = None

    Path to the vocab file.



- **merge_file**: str

    Default = None

    Path to the BPE merge file.



- **num_workers**: int

    Default = 2

    Dataloader number of workers.



- **exit_interval**: int

    Default = None

    Exit the program after the iteration is divisible by this value.



- **attention_dropout**: float

    Default = 0.1

    Post attention dropout probability.



- **hidden_dropout**: float

    Default = 0.1

    Dropout probability for hidden state transformer.



- **weight_decay**: float

    Default = 0.01

    Weight decay coefficient for L2 regularization.



- **checkpoint_activations**: bool

    Default = False

    Checkpoint activation to allow for training with larger models, sequences, and batch sizes.



- **checkpoint_num_layers**: int

    Default = 1

    Chunk size (number of layers) for checkpointing.



- **deepspeed_activation_checkpointing**: bool

    Default = True

    DEPRECATED - TODO: remove
    Uses activation checkpointing from deepspeed



- **contiguous_checkpointing**: bool

    Default = False

    Contiguous memory checkpointing for activations.



- **checkpoint_in_cpu**: bool

    Default = False

    Move the activation checkpoints to CPU.



- **synchronize_each_layer**: bool

    Default = False

    does a synchronize at the beginning and end of each checkpointed layer.



- **profile_backward**: bool

    Default = False

    Enables backward pass profiling for checkpointed layers.



- **partition_activations**: bool

    Default = False

    Partition Activations across GPUs before checkpointing.



- **gas**: int

    Default = None

    gradient_accumulation_steps



- **clip_grad**: float

    Default = None

    Gradient clipping based on global L2 norm.



- **hysteresis**: int

    Default = 2

    hysteresis for dynamic loss scaling



- **dynamic_loss_scale**: bool

    Default = None

    flag indicating whether dynamic loss scale is used



- **loss_scale**: float

    Default = None

    Static loss scaling, positive power of 2
    values can improve fp16 convergence. If None, dynamic loss scaling is used.



- **loss_scale_window**: float

    Default = 1000.0

    Window over which to raise/lower dynamic scale.



- **min_scale**: float

    Default = 1.0

    Minimum loss scale for dynamic loss scale.



- **char_level_ppl**: bool

    Default = False

    Whether to calculate character level perplexity as well as token level perplexity. (may incur a time cost)



## NeoXArgsDeepspeedConfig

Args for deepspeed config
    Every argument included here will be included in deepspeed config json
    #TODO this list is not complete as compared to https://www.deepspeed.ai/docs/config-json/



- **deepspeed**: bool

    Default = True

    boolean flag to enable DeepSpeed (Always True)



- **train_batch_size**: int

    Default = None

    The effective training batch size. This is the amount of data samples that leads to one step of model update. train_batch_size is aggregated by the batch size that a single GPU processes in one forward/backward pass (a.k.a., train_step_batch_size), the gradient accumulation steps (a.k.a., gradient_accumulation_steps), and the number of GPUs.



- **train_micro_batch_size_per_gpu**: int

    Default = None

    Batch size to be processed by one GPU in one step (without gradient accumulation). When specified, gradient_accumulation_steps is automatically calculated using train_batch_size and number of GPUs. Should not be concurrently specified with gradient_accumulation_steps in the configuration JSON.



- **gradient_accumulation_steps**: int

    Default = 1

    Number of training steps to accumulate gradients before averaging and applying them. This feature is sometimes useful to improve scalability since it results in less frequent communication of gradients between steps. Another impact of this feature is the ability to train with larger batch sizes per GPU. When specified, train_step_batch_size is automatically calculated using train_batch_size and number of GPUs. Should not be concurrently specified with train_step_batch_size in the configuration JSON.



- **optimizer**: dict

    Default = None

    dict containing the keys type and params

    type: The optimizer name. DeepSpeed natively supports Adam, AdamW, OneBitAdam, Lamb, and OneBitLamb optimizers (See here for details) and will import other optimizers from torch.

    params: Dictionary of parameters to instantiate optimizer. The parameter names must match the optimizer constructor signature (e.g., for Adam).



- **scheduler**: dict

    Default = None

    dict containing the keys type and params

    type: The scheduler name. See here (https://deepspeed.readthedocs.io/en/latest/schedulers.html) for list of support schedulers.

    params: Dictionary of parameters to instantiate scheduler. The parameter names should match scheduler constructor signature.



- **fp32_allreduce**: bool

    Default = False

    During gradient averaging perform allreduce with 32 bit values



- **prescale_gradients**: bool

    Default = False

    Scale gradients before doing allreduce



- **gradient_predivide_factor**: float

    Default = 1.0

    Before gradient averaging predivide gradients by a specified factor, can sometimes help with fp16 stability when scaling to large numbers of GPUs



- **sparse_gradients**: bool

    Default = False

    Enable sparse compression of torch.nn.Embedding gradients.



- **fp16**: dict

    Default = None

    Configuration for using mixed precision/FP16 training that leverages NVIDIA’s Apex package.



- **amp**: dict

    Default = None

    Dictionary as described in Deepspeed documentation: https://www.deepspeed.ai/docs/config-json/#automatic-mixed-precision-amp-training-options



- **gradient_clipping**: float

    Default = 0.0

    Enable gradient clipping with provided value



- **zero_optimization**: dict

    Default = None

    



- **steps_per_print**: int

    Default = 10

    Print train loss every N steps.



- **wall_clock_breakdown**: bool

    Default = False

    Enable timing of the latency of forward/backward/update training phases.



- **dump_state**: bool

    Default = False

    Print out state information of DeepSpeed object after initialization.



- **flops_profiler**: dict

    Default = None

    Dictionary as described in Deepspeed documentation: https://www.deepspeed.ai/docs/config-json/#flops-profiler



- **zero_allow_untested_optimizer**: bool

    Default = False

    Whether Deepspeed Zero Optimizer will allow an optimizer that hasn't been tested by the deepspeed team



## NeoXArgsDeepspeedRunner

Args for deepspeed runner (deepspeed.launcher.runner).
    Every argument included here will be passed as command line argument to deepspeed.launcher.runner



- **hostfile**: str

    Default = None

    list of hostnames / ssh aliases and the number of GPUs per host

    example file contents:
    worker-1 slots=4
    worker-2 slots=4
    127.0.0 slots=4
    127.0.1 slots=4



- **include**: str

    Default = None

    Specify hardware resources to use during execution. String format is `NODE_SPEC[@NODE_SPEC ...]` where `NODE_SPEC=NAME[:SLOT[,SLOT ...]]`. If `:SLOT` is omitted, include all slots on that host. Example: `"worker-0@worker-1:0,2"` will use all slots. on `worker-0` and slots `[0, 2]` on `worker-1`.



- **exclude**: str

    Default = None

    Specify hardware resources to NOT use during execution. Same format as include



- **num_nodes**: int

    Default = -1

    Total number of worker nodes to run on, this will use the top N hosts from the given hostfile. -1 will use all.



- **num_gpus**: int

    Default = None

    Max number of GPUs to use on each node, will use [0:N) GPU ids on each node. None / not specifying a value will use all.



- **master_port**: int

    Default = 29500

    Port used by PyTorch distributed for communication during training.



- **master_addr**: str

    Default = None

    IP address of node 0, will be inferred via 'hostname -I' if not specified.



- **launcher**: str

    Default = pdsh

    Launcher backend for multi-node training. Options currently include PDSH, OpenMPI, MVAPICH.



- **detect_nvlink_pairs**: bool

    Default = False

    If true, autodetects nvlink pairs and remaps cuda visible devices to place them next to each other. This is an Eleuther addition to deepspeed, and should speed up model parallel training on setups with nvlink pairs when mp=2.



- **comment**: str

    Default = None

    Adds a `--comment` to the DeepSpeed launch command. In DeeperSpeed this is passed on to the SlurmLauncher as well. Sometime necessary for cluster rules, or so I've heard.
<|MERGE_RESOLUTION|>--- conflicted
+++ resolved
@@ -111,11 +111,7 @@
 
 - **git_hash**: str
 
-<<<<<<< HEAD
-    Default = a341c0b
-=======
-    Default = 12f6f76
->>>>>>> a6b4eccb
+    Default = a341c0
 
     current git hash of repository
 
