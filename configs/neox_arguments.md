--- conflicted
+++ resolved
@@ -111,11 +111,7 @@
 
 - **git_hash**: str
 
-<<<<<<< HEAD
-    Default = 0aadf62
-=======
     Default = 55fdaa9
->>>>>>> fbf85f75
 
     current git hash of repository
 
